import calendar
import logging
import random
from collections import defaultdict, deque, namedtuple
from enum import Enum
from typing import cast, Iterable, Union

import discord

from redbot.cogs.bank import check_global_setting_guildowner, check_global_setting_admin
from redbot.cogs.mod.converters import RawUserIds
from redbot.core import Config, bank, commands, errors, checks
from redbot.core.i18n import Translator, cog_i18n
<<<<<<< HEAD
from redbot.core.utils.chat_formatting import box
=======
from redbot.core.utils.chat_formatting import box, humanize_number
from redbot.core.utils.menus import menu, DEFAULT_CONTROLS

>>>>>>> 980d2a8d
from redbot.core.bot import Red

from .leaderboard_menu import LeaderboardMenu

T_ = Translator("Economy", __file__)

logger = logging.getLogger("red.economy")

NUM_ENC = "\N{COMBINING ENCLOSING KEYCAP}"
MOCK_MEMBER = namedtuple("Member", "id guild")


class SMReel(Enum):
    cherries = "\N{CHERRIES}"
    cookie = "\N{COOKIE}"
    two = "\N{DIGIT TWO}" + NUM_ENC
    flc = "\N{FOUR LEAF CLOVER}"
    cyclone = "\N{CYCLONE}"
    sunflower = "\N{SUNFLOWER}"
    six = "\N{DIGIT SIX}" + NUM_ENC
    mushroom = "\N{MUSHROOM}"
    heart = "\N{HEAVY BLACK HEART}"
    snowflake = "\N{SNOWFLAKE}"


_ = lambda s: s
PAYOUTS = {
    (SMReel.two, SMReel.two, SMReel.six): {
        "payout": lambda x: x * 50,
        "phrase": _("JACKPOT! 226! Your bid has been multiplied * 50!"),
    },
    (SMReel.flc, SMReel.flc, SMReel.flc): {
        "payout": lambda x: x * 25,
        "phrase": _("4LC! Your bid has been multiplied * 25!"),
    },
    (SMReel.cherries, SMReel.cherries, SMReel.cherries): {
        "payout": lambda x: x * 20,
        "phrase": _("Three cherries! Your bid has been multiplied * 20!"),
    },
    (SMReel.two, SMReel.six): {
        "payout": lambda x: x * 4,
        "phrase": _("2 6! Your bid has been multiplied * 4!"),
    },
    (SMReel.cherries, SMReel.cherries): {
        "payout": lambda x: x * 3,
        "phrase": _("Two cherries! Your bid has been multiplied * 3!"),
    },
    "3 symbols": {
        "payout": lambda x: x * 10,
        "phrase": _("Three symbols! Your bid has been multiplied * 10!"),
    },
    "2 symbols": {
        "payout": lambda x: x * 2,
        "phrase": _("Two consecutive symbols! Your bid has been multiplied * 2!"),
    },
}

SLOT_PAYOUTS_MSG = _(
    "Slot machine payouts:\n"
    "{two.value} {two.value} {six.value} Bet * 50\n"
    "{flc.value} {flc.value} {flc.value} Bet * 25\n"
    "{cherries.value} {cherries.value} {cherries.value} Bet * 20\n"
    "{two.value} {six.value} Bet * 4\n"
    "{cherries.value} {cherries.value} Bet * 3\n\n"
    "Three symbols: Bet * 10\n"
    "Two symbols: Bet * 2"
).format(**SMReel.__dict__)
_ = T_


def guild_only_check():
    async def pred(ctx: commands.Context):
        if await bank.is_global():
            return True
        elif not await bank.is_global() and ctx.guild is not None:
            return True
        else:
            return False

    return commands.check(pred)


class SetParser:
    def __init__(self, argument):
        allowed = ("+", "-")
        self.sum = int(argument)
        if argument and argument[0] in allowed:
            if self.sum < 0:
                self.operation = "withdraw"
            elif self.sum > 0:
                self.operation = "deposit"
            else:
                raise RuntimeError
            self.sum = abs(self.sum)
        elif argument.isdigit():
            self.operation = "set"
        else:
            raise RuntimeError


@cog_i18n(_)
class Economy(commands.Cog):
    """Get rich and have fun with imaginary currency!"""

    default_guild_settings = {
        "PAYDAY_TIME": 300,
        "PAYDAY_CREDITS": 120,
        "SLOT_MIN": 5,
        "SLOT_MAX": 100,
        "SLOT_TIME": 5,
        "REGISTER_CREDITS": 0,
    }

    default_global_settings = default_guild_settings

    default_member_settings = {"next_payday": 0, "last_slot": 0}

    default_role_settings = {"PAYDAY_CREDITS": 0}

    default_user_settings = default_member_settings

    def __init__(self, bot: Red):
        super().__init__()
        self.bot = bot
        self.file_path = "data/economy/settings.json"
        self.config = Config.get_conf(self, 1256844281)
        self.config.register_guild(**self.default_guild_settings)
        self.config.register_global(**self.default_global_settings)
        self.config.register_member(**self.default_member_settings)
        self.config.register_user(**self.default_user_settings)
        self.config.register_role(**self.default_role_settings)
        self.slot_register = defaultdict(dict)

    @guild_only_check()
    @commands.group(name="bank")
    async def _bank(self, ctx: commands.Context):
        """Manage the bank."""
        pass

    @_bank.command()
    async def balance(self, ctx: commands.Context, user: discord.Member = None):
        """Show the user's account balance.

        Defaults to yours."""
        if user is None:
            user = ctx.author

        bal = await bank.get_balance(user)
        currency = await bank.get_currency_name(ctx.guild)
        max_bal = await bank.get_max_balance(ctx.guild)
        if bal > max_bal:
            bal = max_bal
            await bank.set_balance(user, bal)
        await ctx.send(
            _("{user}'s balance is {num} {currency}").format(
                user=user.display_name, num=humanize_number(bal), currency=currency
            )
        )

    @_bank.command()
    async def transfer(self, ctx: commands.Context, to: discord.Member, amount: int):
        """Transfer currency to other users."""
        from_ = ctx.author
        currency = await bank.get_currency_name(ctx.guild)

        try:
            await bank.transfer_credits(from_, to, amount)
        except (ValueError, errors.BalanceTooHigh) as e:
            return await ctx.send(str(e))

        await ctx.send(
            _("{user} transferred {num} {currency} to {other_user}").format(
                user=from_.display_name,
                num=humanize_number(amount),
                currency=currency,
                other_user=to.display_name,
            )
        )

    @_bank.command(name="set")
    @check_global_setting_admin()
    async def _set(self, ctx: commands.Context, to: discord.Member, creds: SetParser):
        """Set the balance of user's bank account.

        Passing positive and negative values will add/remove currency instead.

        Examples:
        - `[p]bank set @Twentysix 26` - Sets balance to 26
        - `[p]bank set @Twentysix +2` - Increases balance by 2
        - `[p]bank set @Twentysix -6` - Decreases balance by 6
        """
        author = ctx.author
        currency = await bank.get_currency_name(ctx.guild)

        try:
            if creds.operation == "deposit":
                await bank.deposit_credits(to, creds.sum)
                msg = _("{author} added {num} {currency} to {user}'s account.").format(
                    author=author.display_name,
                    num=humanize_number(creds.sum),
                    currency=currency,
                    user=to.display_name,
                )
            elif creds.operation == "withdraw":
                await bank.withdraw_credits(to, creds.sum)
                msg = _("{author} removed {num} {currency} from {user}'s account.").format(
                    author=author.display_name,
                    num=humanize_number(creds.sum),
                    currency=currency,
                    user=to.display_name,
                )
            else:
                await bank.set_balance(to, creds.sum)
                msg = _("{author} set {user}'s account balance to {num} {currency}.").format(
                    author=author.display_name,
                    num=humanize_number(creds.sum),
                    currency=currency,
                    user=to.display_name,
                )
        except (ValueError, errors.BalanceTooHigh) as e:
            await ctx.send(str(e))
        else:
            await ctx.send(msg)

    @_bank.command()
    @check_global_setting_guildowner()
    async def reset(self, ctx, confirmation: bool = False):
        """Delete all bank accounts."""
        if confirmation is False:
            await ctx.send(
                _(
                    "This will delete all bank accounts for {scope}.\nIf you're sure, type "
                    "`{prefix}bank reset yes`"
                ).format(
                    scope=self.bot.user.name if await bank.is_global() else _("this server"),
                    prefix=ctx.clean_prefix,
                )
            )
        else:
            await bank.wipe_bank(guild=ctx.guild)
            await ctx.send(
                _("All bank accounts for {scope} have been deleted.").format(
                    scope=self.bot.user.name if await bank.is_global() else _("this server")
                )
            )

    @_bank.group(name="prune")
    @check_global_setting_admin()
    async def _prune(self, ctx):
        """Prune bank accounts."""
        pass

    @_prune.command(name="local")
    @commands.guild_only()
    @checks.guildowner()
    async def _local(self, ctx, confirmation: bool = False):
        """Prune bank accounts for users no longer in the server."""
        global_bank = await bank.is_global()
        if global_bank is True:
            return await ctx.send(_("This command cannot be used with a global bank."))

        if confirmation is False:
            await ctx.send(
                _(
                    "This will delete all bank accounts for users no longer in this server."
                    "\nIf you're sure, type "
                    "`{prefix}bank prune local yes`"
                ).format(prefix=ctx.clean_prefix)
            )
        else:
            await bank.bank_prune(self.bot, guild=ctx.guild)
            await ctx.send(
                _("Bank accounts for users no longer in this server have been deleted.")
            )

    @_prune.command(name="global")
    @checks.is_owner()
    async def _global(self, ctx, confirmation: bool = False):
        """Prune bank accounts for users who no longer share a server with the bot."""
        global_bank = await bank.is_global()
        if global_bank is False:
            return await ctx.send(_("This command cannot be used with a local bank."))

        if confirmation is False:
            await ctx.send(
                _(
                    "This will delete all bank accounts for users "
                    "who no longer share a server with the bot."
                    "\nIf you're sure, type `{prefix}bank prune global yes`"
                ).format(prefix=ctx.clean_prefix)
            )
        else:
            await bank.bank_prune(self.bot)
            await ctx.send(
                _(
                    "Bank accounts for users who "
                    "no longer share a server with the bot have been pruned."
                )
            )

    @_prune.command(usage="<user> [confirmation=False]")
    async def user(
        self, ctx, member_or_id: Union[discord.Member, RawUserIds], confirmation: bool = False
    ):
        """Delete the bank account of a specified user."""
        global_bank = await bank.is_global()
        if global_bank is False and ctx.guild is None:
            return await ctx.send(_("This command cannot be used in DMs with a local bank."))
        try:
            name = member_or_id.display_name
            uid = member_or_id.id
        except AttributeError:
            name = member_or_id
            uid = member_or_id

        if confirmation is False:
            await ctx.send(
                _(
                    "This will delete {name}'s bank account."
                    "\nIf you're sure, type "
                    "`{prefix}bank prune user {id} yes`"
                ).format(prefix=ctx.clean_prefix, id=uid, name=name)
            )
        else:
            await bank.bank_prune(self.bot, guild=ctx.guild, user_id=uid)
            await ctx.send(_("The bank account for {name} has been pruned.").format(name=name))

    @guild_only_check()
    @commands.command()
    async def payday(self, ctx: commands.Context):
        """Get some free currency."""
        author = ctx.author
        guild = ctx.guild

        cur_time = calendar.timegm(ctx.message.created_at.utctimetuple())
        credits_name = await bank.get_currency_name(ctx.guild)
        if await bank.is_global():  # Role payouts will not be used

            # Gets the latest time the user used the command successfully and adds the global payday time
            next_payday = (
                await self.config.user(author).next_payday() + await self.config.PAYDAY_TIME()
            )
            if cur_time >= next_payday:
                try:
                    await bank.deposit_credits(author, await self.config.PAYDAY_CREDITS())
                except errors.BalanceTooHigh as exc:
                    await bank.set_balance(author, exc.max_balance)
                    await ctx.send(
                        _(
                            "You've reached the maximum amount of {currency}!"
                            "Please spend some more \N{GRIMACING FACE}\n\n"
                            "You currently have {new_balance} {currency}."
                        ).format(
                            currency=credits_name, new_balance=humanize_number(exc.max_balance)
                        )
                    )
                    return
                # Sets the current time as the latest payday
                await self.config.user(author).next_payday.set(cur_time)

                pos = await bank.get_leaderboard_position(author)
                await ctx.send(
                    _(
                        "{author.mention} Here, take some {currency}. "
                        "Enjoy! (+{amount} {currency}!)\n\n"
                        "You currently have {new_balance} {currency}.\n\n"
                        "You are currently #{pos} on the global leaderboard!"
                    ).format(
                        author=author,
                        currency=credits_name,
                        amount=humanize_number(await self.config.PAYDAY_CREDITS()),
                        new_balance=humanize_number(await bank.get_balance(author)),
                        pos=humanize_number(pos) if pos else pos,
                    )
                )

            else:
                dtime = self.display_time(next_payday - cur_time)
                await ctx.send(
                    _(
                        "{author.mention} Too soon. For your next payday you have to wait {time}."
                    ).format(author=author, time=dtime)
                )
        else:

            # Gets the users latest successfully payday and adds the guilds payday time
            next_payday = (
                await self.config.member(author).next_payday()
                + await self.config.guild(guild).PAYDAY_TIME()
            )
            if cur_time >= next_payday:
                credit_amount = await self.config.guild(guild).PAYDAY_CREDITS()
                for role in author.roles:
                    role_credits = await self.config.role(
                        role
                    ).PAYDAY_CREDITS()  # Nice variable name
                    if role_credits > credit_amount:
                        credit_amount = role_credits
                try:
                    await bank.deposit_credits(author, credit_amount)
                except errors.BalanceTooHigh as exc:
                    await bank.set_balance(author, exc.max_balance)
                    await ctx.send(
                        _(
                            "You've reached the maximum amount of {currency}! "
                            "Please spend some more \N{GRIMACING FACE}\n\n"
                            "You currently have {new_balance} {currency}."
                        ).format(
                            currency=credits_name, new_balance=humanize_number(exc.max_balance)
                        )
                    )
                    return

                # Sets the latest payday time to the current time
                next_payday = cur_time

                await self.config.member(author).next_payday.set(next_payday)
                pos = await bank.get_leaderboard_position(author)
                await ctx.send(
                    _(
                        "{author.mention} Here, take some {currency}. "
                        "Enjoy! (+{amount} {currency}!)\n\n"
                        "You currently have {new_balance} {currency}.\n\n"
                        "You are currently #{pos} on the global leaderboard!"
                    ).format(
                        author=author,
                        currency=credits_name,
                        amount=humanize_number(credit_amount),
                        new_balance=humanize_number(await bank.get_balance(author)),
                        pos=humanize_number(pos) if pos else pos,
                    )
                )
            else:
                dtime = self.display_time(next_payday - cur_time)
                await ctx.send(
                    _(
                        "{author.mention} Too soon. For your next payday you have to wait {time}."
                    ).format(author=author, time=dtime)
                )

    @commands.command()
    @guild_only_check()
    async def leaderboard(self, ctx: commands.Context, show_global: bool = False):
        """Print the leaderboard."""
        guild = ctx.guild
<<<<<<< HEAD
=======
        author = ctx.author
        max_bal = await bank.get_max_balance(ctx.guild)
        if top < 1:
            top = 10
>>>>>>> 980d2a8d
        if await bank.is_global() and show_global:
            # show_global is only applicable if bank is global
            raw_accounts = await bank.get_leaderboard(guild=None)
        else:
<<<<<<< HEAD
            raw_accounts = await bank.get_leaderboard(guild=guild)

        if raw_accounts:
            await LeaderboardMenu.send_and_wait(ctx, accounts=raw_accounts, timeout=60.0)
        else:
            await ctx.send(_("There are no accounts in the bank."))
=======
            bank_sorted = await bank.get_leaderboard(positions=top, guild=guild)
        try:
            bal_len = len(humanize_number(bank_sorted[0][1]["balance"]))
            bal_len_max = len(humanize_number(max_bal))
            if bal_len > bal_len_max:
                bal_len = bal_len_max
            # first user is the largest we'll see
        except IndexError:
            return await ctx.send(_("There are no accounts in the bank."))
        pound_len = len(str(len(bank_sorted)))
        header = "{pound:{pound_len}}{score:{bal_len}}{name:2}\n".format(
            pound="#",
            name=_("Name"),
            score=_("Score"),
            bal_len=bal_len + 6,
            pound_len=pound_len + 3,
        )
        highscores = []
        pos = 1
        temp_msg = header
        for acc in bank_sorted:
            try:
                name = guild.get_member(acc[0]).display_name
            except AttributeError:
                user_id = ""
                if await ctx.bot.is_owner(ctx.author):
                    user_id = f"({str(acc[0])})"
                name = f"{acc[1]['name']} {user_id}"

            balance = acc[1]["balance"]
            if balance > max_bal:
                balance = max_bal
                await bank.set_balance(MOCK_MEMBER(acc[0], guild), balance)
            balance = humanize_number(balance)
            if acc[0] != author.id:
                temp_msg += (
                    f"{f'{humanize_number(pos)}.': <{pound_len+2}} "
                    f"{balance: <{bal_len + 5}} {name}\n"
                )

            else:
                temp_msg += (
                    f"{f'{humanize_number(pos)}.': <{pound_len+2}} "
                    f"{balance: <{bal_len + 5}} "
                    f"<<{author.display_name}>>\n"
                )
            if pos % 10 == 0:
                highscores.append(box(temp_msg, lang="md"))
                temp_msg = header
            pos += 1

        if temp_msg != header:
            highscores.append(box(temp_msg, lang="md"))

        if highscores:
            await menu(ctx, highscores, DEFAULT_CONTROLS)
>>>>>>> 980d2a8d

    @commands.command()
    @guild_only_check()
    async def payouts(self, ctx: commands.Context):
        """Show the payouts for the slot machine."""
        await ctx.author.send(SLOT_PAYOUTS_MSG)

    @commands.command()
    @guild_only_check()
    async def slot(self, ctx: commands.Context, bid: int):
        """Use the slot machine."""
        author = ctx.author
        guild = ctx.guild
        channel = ctx.channel
        if await bank.is_global():
            valid_bid = await self.config.SLOT_MIN() <= bid <= await self.config.SLOT_MAX()
            slot_time = await self.config.SLOT_TIME()
            last_slot = await self.config.user(author).last_slot()
        else:
            valid_bid = (
                await self.config.guild(guild).SLOT_MIN()
                <= bid
                <= await self.config.guild(guild).SLOT_MAX()
            )
            slot_time = await self.config.guild(guild).SLOT_TIME()
            last_slot = await self.config.member(author).last_slot()
        now = calendar.timegm(ctx.message.created_at.utctimetuple())

        if (now - last_slot) < slot_time:
            await ctx.send(_("You're on cooldown, try again in a bit."))
            return
        if not valid_bid:
            await ctx.send(_("That's an invalid bid amount, sorry :/"))
            return
        if not await bank.can_spend(author, bid):
            await ctx.send(_("You ain't got enough money, friend."))
            return
        if await bank.is_global():
            await self.config.user(author).last_slot.set(now)
        else:
            await self.config.member(author).last_slot.set(now)
        await self.slot_machine(author, channel, bid)

    @staticmethod
    async def slot_machine(author, channel, bid):
        default_reel = deque(cast(Iterable, SMReel))
        reels = []
        for i in range(3):
            default_reel.rotate(random.randint(-999, 999))  # weeeeee
            new_reel = deque(default_reel, maxlen=3)  # we need only 3 symbols
            reels.append(new_reel)  # for each reel
        rows = (
            (reels[0][0], reels[1][0], reels[2][0]),
            (reels[0][1], reels[1][1], reels[2][1]),
            (reels[0][2], reels[1][2], reels[2][2]),
        )

        slot = "~~\n~~"  # Mobile friendly
        for i, row in enumerate(rows):  # Let's build the slot to show
            sign = "  "
            if i == 1:
                sign = ">"
            slot += "{}{} {} {}\n".format(
                sign, *[c.value for c in row]  # pylint: disable=no-member
            )

        payout = PAYOUTS.get(rows[1])
        if not payout:
            # Checks for two-consecutive-symbols special rewards
            payout = PAYOUTS.get((rows[1][0], rows[1][1]), PAYOUTS.get((rows[1][1], rows[1][2])))
        if not payout:
            # Still nothing. Let's check for 3 generic same symbols
            # or 2 consecutive symbols
            has_three = rows[1][0] == rows[1][1] == rows[1][2]
            has_two = (rows[1][0] == rows[1][1]) or (rows[1][1] == rows[1][2])
            if has_three:
                payout = PAYOUTS["3 symbols"]
            elif has_two:
                payout = PAYOUTS["2 symbols"]

        pay = 0
        if payout:
            then = await bank.get_balance(author)
            pay = payout["payout"](bid)
            now = then - bid + pay
            try:
                await bank.set_balance(author, now)
            except errors.BalanceTooHigh as exc:
                await bank.set_balance(author, exc.max_balance)
                await channel.send(
                    _(
                        "You've reached the maximum amount of {currency}! "
                        "Please spend some more \N{GRIMACING FACE}\n"
                        "{old_balance} -> {new_balance}!"
                    ).format(
                        currency=await bank.get_currency_name(getattr(channel, "guild", None)),
                        old_balance=humanize_number(then),
                        new_balance=humanize_number(exc.max_balance),
                    )
                )
                return
            phrase = T_(payout["phrase"])
        else:
            then = await bank.get_balance(author)
            await bank.withdraw_credits(author, bid)
            now = then - bid
            phrase = _("Nothing!")
        await channel.send(
            (
                "{slot}\n{author.mention} {phrase}\n\n"
                + _("Your bid: {bid}")
                + _("\n{old_balance} - {bid} (Your bid) + {pay} (Winnings) → {new_balance}!")
            ).format(
                slot=slot,
                author=author,
                phrase=phrase,
                bid=humanize_number(bid),
                old_balance=humanize_number(then),
                new_balance=humanize_number(now),
                pay=humanize_number(pay),
            )
        )

    @commands.group()
    @guild_only_check()
    @check_global_setting_admin()
    async def economyset(self, ctx: commands.Context):
        """Manage Economy settings."""
        guild = ctx.guild
        if ctx.invoked_subcommand is None:
            if await bank.is_global():
                conf = self.config
            else:
                conf = self.config.guild(ctx.guild)
            await ctx.send(
                box(
                    _(
                        "----Economy Settings---\n"
                        "Minimum slot bid: {slot_min}\n"
                        "Maximum slot bid: {slot_max}\n"
                        "Slot cooldown: {slot_time}\n"
                        "Payday amount: {payday_amount}\n"
                        "Payday cooldown: {payday_time}\n"
                        "Amount given at account registration: {register_amount}\n"
                        "Maximum allowed balance: {maximum_bal}"
                    ).format(
                        slot_min=humanize_number(await conf.SLOT_MIN()),
                        slot_max=humanize_number(await conf.SLOT_MAX()),
                        slot_time=humanize_number(await conf.SLOT_TIME()),
                        payday_time=humanize_number(await conf.PAYDAY_TIME()),
                        payday_amount=humanize_number(await conf.PAYDAY_CREDITS()),
                        register_amount=humanize_number(await bank.get_default_balance(guild)),
                        maximum_bal=humanize_number(await bank.get_max_balance(guild)),
                    )
                )
            )

    @economyset.command()
    async def slotmin(self, ctx: commands.Context, bid: int):
        """Set the minimum slot machine bid."""
        if bid < 1:
            await ctx.send(_("Invalid min bid amount."))
            return
        guild = ctx.guild
        if await bank.is_global():
            await self.config.SLOT_MIN.set(bid)
        else:
            await self.config.guild(guild).SLOT_MIN.set(bid)
        credits_name = await bank.get_currency_name(guild)
        await ctx.send(
            _("Minimum bid is now {bid} {currency}.").format(
                bid=humanize_number(bid), currency=credits_name
            )
        )

    @economyset.command()
    async def slotmax(self, ctx: commands.Context, bid: int):
        """Set the maximum slot machine bid."""
        slot_min = await self.config.SLOT_MIN()
        if bid < 1 or bid < slot_min:
            await ctx.send(
                _("Invalid maximum bid amount. Must be greater than the minimum amount.")
            )
            return
        guild = ctx.guild
        credits_name = await bank.get_currency_name(guild)
        if await bank.is_global():
            await self.config.SLOT_MAX.set(bid)
        else:
            await self.config.guild(guild).SLOT_MAX.set(bid)
        await ctx.send(
            _("Maximum bid is now {bid} {currency}.").format(
                bid=humanize_number(bid), currency=credits_name
            )
        )

    @economyset.command()
    async def slottime(self, ctx: commands.Context, seconds: int):
        """Set the cooldown for the slot machine."""
        guild = ctx.guild
        if await bank.is_global():
            await self.config.SLOT_TIME.set(seconds)
        else:
            await self.config.guild(guild).SLOT_TIME.set(seconds)
        await ctx.send(_("Cooldown is now {num} seconds.").format(num=seconds))

    @economyset.command()
    async def paydaytime(self, ctx: commands.Context, seconds: int):
        """Set the cooldown for payday."""
        guild = ctx.guild
        if await bank.is_global():
            await self.config.PAYDAY_TIME.set(seconds)
        else:
            await self.config.guild(guild).PAYDAY_TIME.set(seconds)
        await ctx.send(
            _("Value modified. At least {num} seconds must pass between each payday.").format(
                num=seconds
            )
        )

    @economyset.command()
    async def paydayamount(self, ctx: commands.Context, creds: int):
        """Set the amount earned each payday."""
        guild = ctx.guild
        max_balance = await bank.get_max_balance(ctx.guild)
        if creds <= 0 or creds > max_balance:
            return await ctx.send(
                _("Amount must be greater than zero and less than {maxbal}.").format(
                    maxbal=humanize_number(max_balance)
                )
            )
        credits_name = await bank.get_currency_name(guild)
        if await bank.is_global():
            await self.config.PAYDAY_CREDITS.set(creds)
        else:
            await self.config.guild(guild).PAYDAY_CREDITS.set(creds)
        await ctx.send(
            _("Every payday will now give {num} {currency}.").format(
                num=humanize_number(creds), currency=credits_name
            )
        )

    @economyset.command()
    async def rolepaydayamount(self, ctx: commands.Context, role: discord.Role, creds: int):
        """Set the amount earned each payday for a role."""
        guild = ctx.guild
        max_balance = await bank.get_max_balance(ctx.guild)
        if creds <= 0 or creds > max_balance:
            return await ctx.send(
                _("Amount must be greater than zero and less than {maxbal}.").format(
                    maxbal=humanize_number(max_balance)
                )
            )
        credits_name = await bank.get_currency_name(guild)
        if await bank.is_global():
            await ctx.send(_("The bank must be per-server for per-role paydays to work."))
        else:
            await self.config.role(role).PAYDAY_CREDITS.set(creds)
            await ctx.send(
                _(
                    "Every payday will now give {num} {currency} "
                    "to people with the role {role_name}."
                ).format(num=humanize_number(creds), currency=credits_name, role_name=role.name)
            )

    @economyset.command()
    async def registeramount(self, ctx: commands.Context, creds: int):
        """Set the initial balance for new bank accounts."""
        guild = ctx.guild
        max_balance = await bank.get_max_balance(ctx.guild)
        credits_name = await bank.get_currency_name(guild)
        try:
            await bank.set_default_balance(creds, guild)
        except ValueError:
            return await ctx.send(
                _("Amount must be greater than or equal to zero and less than {maxbal}.").format(
                    maxbal=humanize_number(max_balance)
                )
            )
        await ctx.send(
            _("Registering an account will now give {num} {currency}.").format(
                num=humanize_number(creds), currency=credits_name
            )
        )

    # What would I ever do without stackoverflow?
    @staticmethod
    def display_time(seconds, granularity=2):
        intervals = (  # Source: http://stackoverflow.com/a/24542445
            (_("weeks"), 604800),  # 60 * 60 * 24 * 7
            (_("days"), 86400),  # 60 * 60 * 24
            (_("hours"), 3600),  # 60 * 60
            (_("minutes"), 60),
            (_("seconds"), 1),
        )

        result = []

        for name, count in intervals:
            value = seconds // count
            if value:
                seconds -= value * count
                if value == 1:
                    name = name.rstrip("s")
                result.append("{} {}".format(value, name))
        return ", ".join(result[:granularity])<|MERGE_RESOLUTION|>--- conflicted
+++ resolved
@@ -11,16 +11,10 @@
 from redbot.cogs.mod.converters import RawUserIds
 from redbot.core import Config, bank, commands, errors, checks
 from redbot.core.i18n import Translator, cog_i18n
-<<<<<<< HEAD
-from redbot.core.utils.chat_formatting import box
-=======
 from redbot.core.utils.chat_formatting import box, humanize_number
 from redbot.core.utils.menus import menu, DEFAULT_CONTROLS
 
->>>>>>> 980d2a8d
 from redbot.core.bot import Red
-
-from .leaderboard_menu import LeaderboardMenu
 
 T_ = Translator("Economy", __file__)
 
@@ -460,28 +454,20 @@
 
     @commands.command()
     @guild_only_check()
-    async def leaderboard(self, ctx: commands.Context, show_global: bool = False):
-        """Print the leaderboard."""
-        guild = ctx.guild
-<<<<<<< HEAD
-=======
+    async def leaderboard(self, ctx: commands.Context, top: int = 10, show_global: bool = False):
+        """Print the leaderboard.
+
+        Defaults to top 10.
+        """
+        guild = ctx.guild
         author = ctx.author
         max_bal = await bank.get_max_balance(ctx.guild)
         if top < 1:
             top = 10
->>>>>>> 980d2a8d
         if await bank.is_global() and show_global:
             # show_global is only applicable if bank is global
-            raw_accounts = await bank.get_leaderboard(guild=None)
-        else:
-<<<<<<< HEAD
-            raw_accounts = await bank.get_leaderboard(guild=guild)
-
-        if raw_accounts:
-            await LeaderboardMenu.send_and_wait(ctx, accounts=raw_accounts, timeout=60.0)
-        else:
-            await ctx.send(_("There are no accounts in the bank."))
-=======
+            bank_sorted = await bank.get_leaderboard(positions=top, guild=None)
+        else:
             bank_sorted = await bank.get_leaderboard(positions=top, guild=guild)
         try:
             bal_len = len(humanize_number(bank_sorted[0][1]["balance"]))
@@ -538,7 +524,6 @@
 
         if highscores:
             await menu(ctx, highscores, DEFAULT_CONTROLS)
->>>>>>> 980d2a8d
 
     @commands.command()
     @guild_only_check()
@@ -631,8 +616,7 @@
                 await channel.send(
                     _(
                         "You've reached the maximum amount of {currency}! "
-                        "Please spend some more \N{GRIMACING FACE}\n"
-                        "{old_balance} -> {new_balance}!"
+                        "Please spend some more \N{GRIMACING FACE}\n{old_balance} -> {new_balance}!"
                     ).format(
                         currency=await bank.get_currency_name(getattr(channel, "guild", None)),
                         old_balance=humanize_number(then),
