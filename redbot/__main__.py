#!/usr/bin/env python

# Discord Version check

import asyncio
import json
import logging
import os
import shutil
import sys
from copy import deepcopy
from pathlib import Path

import discord

# Set the event loop policies here so any subsequent `get_event_loop()`
# calls, in particular those as a result of the following imports,
# return the correct loop object.
from redbot import _update_event_loop_policy

_update_event_loop_policy()

import redbot.logging
from redbot.core.bot import Red, ExitCodes
from redbot.core.cog_manager import CogManagerUI
from redbot.core.global_checks import init_global_checks
from redbot.core.events import init_events
from redbot.core.cli import interactive_config, confirm, parse_cli_flags
from redbot.setup import get_data_dir, get_name, save_config
from redbot.core.core_commands import Core
from redbot.core.dev_commands import Dev
from redbot.core import __version__, modlog, bank, data_manager, drivers
from signal import SIGTERM


log = logging.getLogger("red.main")

#
#               Red - Discord Bot v3
#
#         Made by Twentysix, improved by many
#


async def _get_prefix_and_token(red, indict):
    """
    Again, please blame <@269933075037814786> for this.
    :param indict:
    :return:
    """
    indict["token"] = await red._config.token()
    indict["prefix"] = await red._config.prefix()


def _get_instance_names():
    with data_manager.config_file.open(encoding="utf-8") as fs:
        data = json.load(fs)
    return sorted(data.keys())


def list_instances():
    if not data_manager.config_file.exists():
        print(
            "No instances have been configured! Configure one "
            "using `redbot-setup` before trying to run the bot!"
        )
        sys.exit(1)
    else:
        text = "Configured Instances:\n\n"
        for instance_name in _get_instance_names():
            text += "{}\n".format(instance_name)
        print(text)
        sys.exit(0)


def edit_instance(red, cli_flags):
    no_prompt = cli_flags.no_prompt
    token = cli_flags.token
    owner = cli_flags.owner
    old_name = cli_flags.instance_name
    new_name = cli_flags.edit_instance_name
    data_path = cli_flags.edit_data_path
    copy_data = cli_flags.copy_data
    confirm_overwrite = cli_flags.overwrite_existing_instance

    if data_path is None and copy_data:
        print("--copy-data can't be used without --edit-data-path argument")
        sys.exit(1)
    if new_name is None and confirm_overwrite:
        print("--overwrite-existing-instance can't be used without --edit-instance-name argument")
        sys.exit(1)
    if no_prompt and all(to_change is None for to_change in (token, owner, new_name, data_path)):
        print(
            "No arguments to edit were provided. Available arguments (check help for more "
            "information): --edit-instance-name, --edit-data-path, --copy-data, --owner, --token"
        )
        sys.exit(1)

    _edit_token(red, token, no_prompt)
    _edit_owner(red, owner, no_prompt)

    data = deepcopy(data_manager.basic_config)
    name = _edit_instance_name(old_name, new_name, confirm_overwrite, no_prompt)
    _edit_data_path(data, data_path, copy_data, no_prompt)

    save_config(name, data)
    if old_name != name:
        save_config(old_name, {}, remove=True)


def _edit_token(red, token, no_prompt):
    if token:
        if not len(token) >= 50:
            print(
                "The provided token doesn't look a valid Discord bot token."
                " Instance's token will remain unchanged.\n"
            )
            return
        red.loop.run_until_complete(red._config.token.set(token))
    elif not no_prompt and confirm("Would you like to change instance's token?", default=False):
        interactive_config(red, False, True, print_header=False)
        print("Token updated.\n")


def _edit_owner(red, owner, no_prompt):
    if owner:
        if not (15 <= len(str(owner)) <= 21):
            print(
                "The provided owner id doesn't look like a valid Discord user id."
                " Instance's owner will remain unchanged."
            )
            return
        red.loop.run_until_complete(red._config.owner.set(owner))
    elif not no_prompt and confirm("Would you like to change instance's owner?", default=False):
        print(
            "Remember:\n"
            "ONLY the person who is hosting Red should be owner."
            " This has SERIOUS security implications."
            " The owner can access any data that is present on the host system.\n"
        )
        if confirm("Are you sure you want to change instance's owner?", default=False):
            print("Please enter a Discord user id for new owner:")
            while True:
                owner_id = input("> ").strip()
                if not (15 <= len(owner_id) <= 21 and owner_id.isdecimal()):
                    print("That doesn't look like a valid Discord user id.")
                    continue
                owner_id = int(owner_id)
                red.loop.run_until_complete(red._config.owner.set(owner_id))
                print("Owner updated.")
                break
        else:
            print("Instance's owner will remain unchanged.")
        print()


def _edit_instance_name(old_name, new_name, confirm_overwrite, no_prompt):
    if new_name:
        name = new_name
        if name in _get_instance_names() and not confirm_overwrite:
            name = old_name
            print(
                "An instance with this name already exists.\n"
                "If you want to remove the existing instance and replace it with this one,"
                " run this command with --overwrite-existing-instance flag."
            )
    elif not no_prompt and confirm("Would you like to change the instance name?", default=False):
        name = get_name()
        if name in _get_instance_names():
            print(
                "WARNING: An instance already exists with this name. "
                "Continuing will overwrite the existing instance config."
            )
            if not confirm(
                "Are you absolutely certain you want to continue with this instance name?",
                default=False,
            ):
                print("Instance name will remain unchanged.")
                name = old_name
            else:
                print("Instance name updated.")
            print()
    else:
        name = old_name
    return name


def _edit_data_path(data, data_path, copy_data, no_prompt):
    # This modifies the passed dict.
    if data_path:
        data["DATA_PATH"] = data_path
        if copy_data and not _copy_data(data):
            print("Can't copy data to non-empty location. Data location will remain unchanged.")
            data["DATA_PATH"] = data_manager.basic_config["DATA_PATH"]
    elif not no_prompt and confirm("Would you like to change the data location?", default=False):
        data["DATA_PATH"] = get_data_dir()
        if confirm(
            "Do you want to copy the data from old location?", default=True
        ) and not _copy_data(data):
            print("Can't copy the data to non-empty location.")
            if not confirm("Do you still want to use the new data location?"):
                data["DATA_PATH"] = data_manager.basic_config["DATA_PATH"]
                print("Data location will remain unchanged.")
            else:
                print("Data location updated.")


def _copy_data(data):
    if Path(data["DATA_PATH"]).exists():
        if any(os.scandir(data["DATA_PATH"])):
            return False
        else:
            # this is needed because copytree doesn't work when destination folder exists
            # Python 3.8 has `dirs_exist_ok` option for that
            os.rmdir(data["DATA_PATH"])
    shutil.copytree(data_manager.basic_config["DATA_PATH"], data["DATA_PATH"])
    return True


async def sigterm_handler(red, log):
    log.info("SIGTERM received. Quitting...")
    await red.shutdown(restart=False)


def main():
    description = "Red V3 (c) Cog Creators"
    cli_flags = parse_cli_flags(sys.argv[1:])
    if cli_flags.list_instances:
        list_instances()
    elif cli_flags.version:
        print(description)
        print("Current Version: {}".format(__version__))
        sys.exit(0)
    elif not cli_flags.instance_name and (not cli_flags.no_instance or cli_flags.edit):
        print("Error: No instance name was provided!")
        sys.exit(1)
    if cli_flags.no_instance:
        print(
            "\033[1m"
            "Warning: The data will be placed in a temporary folder and removed on next system "
            "reboot."
            "\033[0m"
        )
        cli_flags.instance_name = "temporary_red"
        data_manager.create_temp_config()
    loop = asyncio.get_event_loop()

    data_manager.load_basic_configuration(cli_flags.instance_name)
    driver_cls = drivers.get_driver_class()
    loop.run_until_complete(driver_cls.initialize(**data_manager.storage_details()))
    redbot.logging.init_logging(
        level=cli_flags.logging_level, location=data_manager.core_data_path() / "logs"
    )

    log.debug("====Basic Config====")
    log.debug("Data Path: %s", data_manager._base_data_path())
    log.debug("Storage Type: %s", data_manager.storage_type())

    red = Red(
        cli_flags=cli_flags, description=description, dm_help=None, fetch_offline_members=True
    )
    loop = asyncio.get_event_loop()
    loop.run_until_complete(red._maybe_update_config())
<<<<<<< HEAD
    loop.run_until_complete(red._cog_mgr.initialize())
=======

    if cli_flags.edit:
        try:
            edit_instance(red, cli_flags)
        except (KeyboardInterrupt, EOFError):
            print("Aborted!")
        finally:
            loop.run_until_complete(driver_cls.teardown())
        sys.exit(0)

>>>>>>> a05508a9
    init_global_checks(red)
    init_events(red, cli_flags)

    # lib folder has to be in sys.path before trying to load any 3rd-party cog (GH-3061)
    # We might want to change handling of requirements in Downloader at later date
    LIB_PATH = data_manager.cog_data_path(raw_name="Downloader") / "lib"
    LIB_PATH.mkdir(parents=True, exist_ok=True)
    if str(LIB_PATH) not in sys.path:
        sys.path.append(str(LIB_PATH))

    red.add_cog(Core(red))
    red.add_cog(CogManagerUI())
    if cli_flags.dev:
        red.add_cog(Dev())
    # noinspection PyProtectedMember
    loop.run_until_complete(modlog._init(red))
    # noinspection PyProtectedMember
    bank._init()

    if os.name == "posix":
        loop.add_signal_handler(SIGTERM, lambda: asyncio.ensure_future(sigterm_handler(red, log)))
    tmp_data = {}
    loop.run_until_complete(_get_prefix_and_token(red, tmp_data))
    token = os.environ.get("RED_TOKEN", tmp_data["token"])
    if cli_flags.token:
        token = cli_flags.token
    prefix = cli_flags.prefix or tmp_data["prefix"]
    if not (token and prefix):
        if cli_flags.no_prompt is False:
            new_token = interactive_config(red, token_set=bool(token), prefix_set=bool(prefix))
            if new_token:
                token = new_token
        else:
            log.critical("Token and prefix must be set in order to login.")
            sys.exit(1)
    loop.run_until_complete(_get_prefix_and_token(red, tmp_data))

    if cli_flags.dry_run:
        loop.run_until_complete(red.http.close())
        sys.exit(0)
    try:
        loop.run_until_complete(red.start(token, bot=True))
    except discord.LoginFailure:
        log.critical("This token doesn't seem to be valid.")
        db_token = loop.run_until_complete(red._config.token())
        if db_token and not cli_flags.no_prompt:
            if confirm("\nDo you want to reset the token?"):
                loop.run_until_complete(red._config.token.set(""))
                print("Token has been reset.")
    except KeyboardInterrupt:
        log.info("Keyboard interrupt detected. Quitting...")
        loop.run_until_complete(red.logout())
        red._shutdown_mode = ExitCodes.SHUTDOWN
    except Exception as e:
        log.critical("Fatal exception", exc_info=e)
        loop.run_until_complete(red.logout())
    finally:
        pending = asyncio.Task.all_tasks(loop=red.loop)
        gathered = asyncio.gather(*pending, loop=red.loop, return_exceptions=True)
        gathered.cancel()
        try:
            loop.run_until_complete(red.rpc.close())
        except AttributeError:
            pass

        sys.exit(red._shutdown_mode.value)


if __name__ == "__main__":
    main()<|MERGE_RESOLUTION|>--- conflicted
+++ resolved
@@ -261,9 +261,7 @@
     )
     loop = asyncio.get_event_loop()
     loop.run_until_complete(red._maybe_update_config())
-<<<<<<< HEAD
     loop.run_until_complete(red._cog_mgr.initialize())
-=======
 
     if cli_flags.edit:
         try:
@@ -274,7 +272,6 @@
             loop.run_until_complete(driver_cls.teardown())
         sys.exit(0)
 
->>>>>>> a05508a9
     init_global_checks(red)
     init_events(red, cli_flags)
 
