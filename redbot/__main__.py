--- conflicted
+++ resolved
@@ -13,10 +13,7 @@
 from redbot.core.cli import interactive_config, confirm, parse_cli_flags
 from redbot.core.core_commands import Core
 from redbot.core.dev_commands import Dev
-<<<<<<< HEAD
-=======
 from redbot.core import modlog, bank
->>>>>>> b1066ad5
 from signal import SIGTERM
 import asyncio
 import logging.handlers
@@ -145,14 +142,10 @@
     red.add_cog(CogManagerUI())
     if cli_flags.dev:
         red.add_cog(Dev())
-<<<<<<< HEAD
-=======
     # noinspection PyProtectedMember
     modlog._init()
     # noinspection PyProtectedMember
     bank._init()
-    loop = asyncio.get_event_loop()
->>>>>>> b1066ad5
     if os.name == "posix":
         loop.add_signal_handler(SIGTERM, lambda: asyncio.ensure_future(sigterm_handler(red, log)))
     tmp_data = {}
