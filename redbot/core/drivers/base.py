--- conflicted
+++ resolved
@@ -109,7 +109,6 @@
     def __hash__(self) -> int:
         return hash((self.uuid, self.category, self.primary_key, self.identifiers))
 
-<<<<<<< HEAD
     def __gt__(self, other) -> bool:
         if not isinstance(other, IdentifierData):
             return NotImplemented
@@ -132,7 +131,7 @@
         if not isinstance(other, IdentifierData):
             return NotImplemented
         return self < other or self == other
-=======
+
     def get_child(self, *keys: str) -> "IdentifierData":
         if not all(isinstance(i, str) for i in keys):
             raise ValueError("Identifiers must be strings.")
@@ -153,21 +152,6 @@
             identifiers,
             self.primary_key_len,
             self.is_custom,
-        )
->>>>>>> 7aff7962
-
-    def add_identifier(self, *identifier: str) -> "IdentifierData":
-        if not all(isinstance(i, str) for i in identifier):
-            raise ValueError("Identifiers must be strings.")
-
-        return IdentifierData(
-            self.cog_name,
-            self.uuid,
-            self.category,
-            self.primary_key,
-            self.identifiers + identifier,
-            self.primary_key_len,
-            is_custom=self.is_custom,
         )
 
     def get_parent(self) -> Tuple[str, "IdentifierData"]:
@@ -193,6 +177,20 @@
                 self.primary_key_len,
                 is_custom=self.is_custom,
             ),
+        )
+
+    def add_identifier(self, *identifier: str) -> "IdentifierData":
+        if not all(isinstance(i, str) for i in identifier):
+            raise ValueError("Identifiers must be strings.")
+
+        return IdentifierData(
+            self.cog_name,
+            self.uuid,
+            self.category,
+            self.primary_key,
+            self.identifiers + identifier,
+            self.primary_key_len,
+            is_custom=self.is_custom,
         )
 
     def to_tuple(self) -> Tuple[str, ...]:
