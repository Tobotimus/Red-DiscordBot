from discord.ext import commands
from .utils.dataIO import dataIO
from .utils.chat_formatting import escape_mass_mentions
from .utils import checks
from collections import defaultdict
from string import ascii_letters
from random import choice
<<<<<<< HEAD
import discord
=======
>>>>>>> d0cf56e9
import os
import re
import aiohttp
import asyncio
import logging


class StreamsError(Exception):
    pass


class StreamNotFound(StreamsError):
    pass


class APIError(StreamsError):
    pass


class InvalidCredentials(StreamsError):
    pass


class OfflineStream(StreamsError):
    pass


class Streams:
    """Streams

    Alerts for a variety of streaming services"""

    def __init__(self, bot):
        self.bot = bot
        self.twitch_streams = dataIO.load_json("data/streams/twitch.json")
        self.hitbox_streams = dataIO.load_json("data/streams/hitbox.json")
        self.beam_streams = dataIO.load_json("data/streams/beam.json")
        settings = dataIO.load_json("data/streams/settings.json")
        self.settings = defaultdict(dict, settings)
        self.messages_cache = defaultdict(list)

    @commands.command()
    async def hitbox(self, stream: str):
        """Checks if hitbox stream is online"""
        stream = escape_mass_mentions(stream)
        regex = r'^(https?\:\/\/)?(www\.)?(hitbox\.tv\/)'
        stream = re.sub(regex, '', stream)
        try:
            embed = await self.hitbox_online(stream)
        except OfflineStream:
            await self.bot.say(stream + " is offline.")
        except StreamNotFound:
            await self.bot.say("That stream doesn't exist.")
        except APIError:
            await self.bot.say("Error contacting the API.")
        else:
            await self.bot.say(embed=embed)

    @commands.command(pass_context=True)
    async def twitch(self, ctx, stream: str):
        """Checks if twitch stream is online"""
        stream = escape_mass_mentions(stream)
        regex = r'^(https?\:\/\/)?(www\.)?(twitch\.tv\/)'
        stream = re.sub(regex, '', stream)
        try:
            data = await self.fetch_twitch_ids(stream, raise_if_none=True)
            embed = await self.twitch_online(data[0]["_id"])
        except OfflineStream:
            await self.bot.say(stream + " is offline.")
        except StreamNotFound:
            await self.bot.say("That stream doesn't exist.")
        except APIError:
            await self.bot.say("Error contacting the API.")
        except InvalidCredentials:
            await self.bot.say("Owner: Client-ID is invalid or not set. "
                               "See `{}streamset twitchtoken`"
                               "".format(ctx.prefix))
        else:
            await self.bot.say(embed=embed)

    @commands.command()
    async def beam(self, stream: str):
        """Checks if beam stream is online"""
        stream = escape_mass_mentions(stream)
        regex = r'^(https?\:\/\/)?(www\.)?(beam\.pro\/)'
        stream = re.sub(regex, '', stream)
        try:
            embed = await self.beam_online(stream)
        except OfflineStream:
            await self.bot.say(stream + " is offline.")
        except StreamNotFound:
            await self.bot.say("That stream doesn't exist.")
        except APIError:
            await self.bot.say("Error contacting the API.")
        else:
            await self.bot.say(embed=embed)

    @commands.group(pass_context=True, no_pm=True)
    @checks.mod_or_permissions(manage_server=True)
    async def streamalert(self, ctx):
        """Adds/removes stream alerts from the current channel"""
        if ctx.invoked_subcommand is None:
            await self.bot.send_cmd_help(ctx)

    @streamalert.command(name="twitch", pass_context=True)
    async def twitch_alert(self, ctx, stream: str):
        """Adds/removes twitch alerts from the current channel"""
        stream = escape_mass_mentions(stream)
        regex = r'^(https?\:\/\/)?(www\.)?(twitch\.tv\/)'
        stream = re.sub(regex, '', stream)
        channel = ctx.message.channel
        try:
            data = await self.fetch_twitch_ids(stream, raise_if_none=True)
        except StreamNotFound:
            await self.bot.say("That stream doesn't exist.")
            return
        except APIError:
            await self.bot.say("Error contacting the API.")
            return
        except InvalidCredentials:
            await self.bot.say("Owner: Client-ID is invalid or not set. "
                               "See `{}streamset twitchtoken`"
                               "".format(ctx.prefix))
            return

        enabled = self.enable_or_disable_if_active(self.twitch_streams,
                                                   stream,
                                                   channel,
                                                   _id=data[0]["_id"])

        if enabled:
            await self.bot.say("Alert activated. I will notify this channel "
                               "when {} is live.".format(stream))
        else:
            await self.bot.say("Alert has been removed from this channel.")

        dataIO.save_json("data/streams/twitch.json", self.twitch_streams)

    @streamalert.command(name="hitbox", pass_context=True)
    async def hitbox_alert(self, ctx, stream: str):
        """Adds/removes hitbox alerts from the current channel"""
        stream = escape_mass_mentions(stream)
        regex = r'^(https?\:\/\/)?(www\.)?(hitbox\.tv\/)'
        stream = re.sub(regex, '', stream)
        channel = ctx.message.channel
        try:
            await self.hitbox_online(stream)
        except StreamNotFound:
            await self.bot.say("That stream doesn't exist.")
            return
        except APIError:
            await self.bot.say("Error contacting the API.")
            return
        except OfflineStream:
            pass

        enabled = self.enable_or_disable_if_active(self.hitbox_streams,
                                                   stream,
                                                   channel)

        if enabled:
            await self.bot.say("Alert activated. I will notify this channel "
                               "when {} is live.".format(stream))
        else:
            await self.bot.say("Alert has been removed from this channel.")

        dataIO.save_json("data/streams/hitbox.json", self.hitbox_streams)

    @streamalert.command(name="beam", pass_context=True)
    async def beam_alert(self, ctx, stream: str):
        """Adds/removes beam alerts from the current channel"""
        stream = escape_mass_mentions(stream)
        regex = r'^(https?\:\/\/)?(www\.)?(beam\.pro\/)'
        stream = re.sub(regex, '', stream)
        channel = ctx.message.channel
        try:
            await self.beam_online(stream)
        except StreamNotFound:
            await self.bot.say("That stream doesn't exist.")
            return
        except APIError:
            await self.bot.say("Error contacting the API.")
            return
        except OfflineStream:
            pass

        enabled = self.enable_or_disable_if_active(self.beam_streams,
                                                   stream,
                                                   channel)

        if enabled:
            await self.bot.say("Alert activated. I will notify this channel "
                               "when {} is live.".format(stream))
        else:
            await self.bot.say("Alert has been removed from this channel.")

        dataIO.save_json("data/streams/beam.json", self.beam_streams)

    @streamalert.command(name="stop", pass_context=True)
    async def stop_alert(self, ctx):
        """Stops all streams alerts in the current channel"""
        channel = ctx.message.channel

        streams = (
            self.hitbox_streams,
            self.twitch_streams,
            self.beam_streams
        )

        for stream_type in streams:
            to_delete = []

            for s in stream_type:
                if channel.id in s["CHANNELS"]:
                    s["CHANNELS"].remove(channel.id)
                    if not s["CHANNELS"]:
                        to_delete.append(s)

            for s in to_delete:
                stream_type.remove(s)

        dataIO.save_json("data/streams/twitch.json", self.twitch_streams)
        dataIO.save_json("data/streams/hitbox.json", self.hitbox_streams)
        dataIO.save_json("data/streams/beam.json", self.beam_streams)

        await self.bot.say("There will be no more stream alerts in this "
                           "channel.")

    @commands.group(pass_context=True)
    async def streamset(self, ctx):
        """Stream settings"""
        if ctx.invoked_subcommand is None:
            await self.bot.send_cmd_help(ctx)

    @streamset.command()
    @checks.is_owner()
    async def twitchtoken(self, token : str):
        """Sets the Client-ID for Twitch

        https://blog.twitch.tv/client-id-required-for-kraken-api-calls-afbb8e95f843"""
        self.settings["TWITCH_TOKEN"] = token
        dataIO.save_json("data/streams/settings.json", self.settings)
        await self.bot.say('Twitch Client-ID set.')

    @streamset.command(pass_context=True, no_pm=True)
    @checks.admin()
    async def mention(self, ctx, *, mention_type : str):
        """Sets mentions for stream alerts

        Types: everyone, here, none"""
        server = ctx.message.server
        mention_type = mention_type.lower()

        if mention_type in ("everyone", "here"):
            self.settings[server.id]["MENTION"] = "@" + mention_type
            await self.bot.say("When a stream is online @\u200b{} will be "
                               "mentioned.".format(mention_type))
        elif mention_type == "none":
            self.settings[server.id]["MENTION"] = ""
            await self.bot.say("Mentions disabled.")
        else:
            await self.bot.send_cmd_help(ctx)

        dataIO.save_json("data/streams/settings.json", self.settings)

    @streamset.command(pass_context=True, no_pm=True)
    @checks.admin()
    async def autodelete(self, ctx):
        """Toggles automatic notification deletion for streams that go offline"""
        server = ctx.message.server
        settings = self.settings[server.id]
        current = settings.get("AUTODELETE", True)
        settings["AUTODELETE"] = not current
        if settings["AUTODELETE"]:
            await self.bot.say("Notifications will be automatically deleted "
                               "once the stream goes offline.")
        else:
            await self.bot.say("Notifications won't be deleted anymore.")

        dataIO.save_json("data/streams/settings.json", self.settings)

    async def hitbox_online(self, stream):
        url = "https://api.hitbox.tv/media/live/" + stream
<<<<<<< HEAD

        async with aiohttp.get(url) as r:
            data = await r.json(encoding='utf-8')

        if "livestream" not in data:
            raise StreamNotFound()
        elif data["livestream"][0]["media_is_live"] == "0":
            raise OfflineStream()
        elif data["livestream"][0]["media_is_live"] == "1":
            return self.hitbox_embed(data)

        raise APIError()
=======
        try:
            async with aiohttp.get(url) as r:
                data = await r.json(encoding='utf-8')
            if "livestream" not in data:
                return None
            if data["livestream"][0]["media_is_live"] == "0":
                return False
            elif data["livestream"][0]["media_is_live"] == "1":
                data = self.hitbox_embed(data)
                return data
            return "error"
        except:
            return "error"
>>>>>>> d0cf56e9

    async def twitch_online(self, stream):
        session = aiohttp.ClientSession()
        url = "https://api.twitch.tv/kraken/streams/" + stream
<<<<<<< HEAD
        header = {
            'Client-ID': self.settings.get("TWITCH_TOKEN", ""),
            'Accept': 'application/vnd.twitchtv.v5+json'
        }

        async with session.get(url, headers=header) as r:
            data = await r.json(encoding='utf-8')
        await session.close()
        if r.status == 200:
            if data["stream"] is None:
                raise OfflineStream()
            return self.twitch_embed(data)
        elif r.status == 400:
            raise InvalidCredentials()
        elif r.status == 404:
            raise StreamNotFound()
        else:
            raise APIError()

    async def beam_online(self, stream):
        url = "https://beam.pro/api/v1/channels/" + stream

        async with aiohttp.get(url) as r:
            data = await r.json(encoding='utf-8')
        if r.status == 200:
            if data["online"] is True:
                return self.beam_embed(data)
            else:
                raise OfflineStream()
        elif r.status == 404:
            raise StreamNotFound()
        else:
            raise APIError()

    async def fetch_twitch_ids(self, *streams, raise_if_none=False):
        def chunks(l):
            for i in range(0, len(l), 100):
                yield l[i:i + 100]

        base_url = "https://api.twitch.tv/kraken/users?login="
        header = {
            'Client-ID': self.settings.get("TWITCH_TOKEN", ""),
            'Accept': 'application/vnd.twitchtv.v5+json'
        }
        results = []

        for streams_list in chunks(streams):
            session = aiohttp.ClientSession()
            url = base_url + ",".join(streams_list)
            async with session.get(url, headers=header) as r:
                data = await r.json()
            if r.status == 200:
                results.extend(data["users"])
            elif r.status == 400:
                raise InvalidCredentials()
            else:
                raise APIError()
            await session.close()

        if not results and raise_if_none:
            raise StreamNotFound()

        return results
=======
        header = {'Client-ID': self.settings.get("TWITCH_TOKEN", "")}
        try:
            async with session.get(url, headers=header) as r:
                data = await r.json(encoding='utf-8')
            await session.close()
            if r.status == 400:
                return 400
            elif r.status == 404:
                return 404
            elif data["stream"] is None:
                return False
            elif data["stream"]:
                embed = self.twitch_embed(data)
                return embed
        except:
            return "error"
        return "error"

    async def beam_online(self, stream):
        url = "https://beam.pro/api/v1/channels/" + stream
        try:
            async with aiohttp.get(url) as r:
                data = await r.json(encoding='utf-8')
            if "online" in data:
                if data["online"] is True:
                    data = self.beam_embed(data)
                    return data
                else:
                    return False
            elif "error" in data:
                return None
        except:
            return "error"
        return "error"
>>>>>>> d0cf56e9

    def twitch_embed(self, data):
        channel = data["stream"]["channel"]
        url = channel["url"]
        logo = channel["logo"]
        if logo is None:
            logo = "https://static-cdn.jtvnw.net/jtv_user_pictures/xarth/404_user_70x70.png"
        status = channel["status"]
        if not status:
            status = "Untitled broadcast"
        embed = discord.Embed(title=status, url=url)
        embed.set_author(name=channel["display_name"])
        embed.add_field(name="Followers", value=channel["followers"])
        embed.add_field(name="Total views", value=channel["views"])
        embed.set_thumbnail(url=logo)
        if data["stream"]["preview"]["medium"]:
            embed.set_image(url=data["stream"]["preview"]["medium"] + self.rnd_attr())
        if channel["game"]:
            embed.set_footer(text="Playing: " + channel["game"])
        embed.color = 0x6441A4
        return embed

    def hitbox_embed(self, data):
        base_url = "https://edge.sf.hitbox.tv"
        livestream = data["livestream"][0]
        channel = livestream["channel"]
        url = channel["channel_link"]
        embed = discord.Embed(title=livestream["media_status"], url=url)
        embed.set_author(name=livestream["media_name"])
        embed.add_field(name="Followers", value=channel["followers"])
        #embed.add_field(name="Views", value=channel["views"])
        embed.set_thumbnail(url=base_url + channel["user_logo"])
        if livestream["media_thumbnail"]:
            embed.set_image(url=base_url + livestream["media_thumbnail"] + self.rnd_attr())
        embed.set_footer(text="Playing: " + livestream["category_name"])
        embed.color = 0x98CB00
        return embed

    def beam_embed(self, data):
        default_avatar = ("https://beam.pro/_latest/assets/images/main/"
                          "avatars/default.jpg")
        user = data["user"]
        url = "https://beam.pro/" + data["token"]
        embed = discord.Embed(title=data["name"], url=url)
        embed.set_author(name=user["username"])
        embed.add_field(name="Followers", value=data["numFollowers"])
        embed.add_field(name="Total views", value=data["viewersTotal"])
        if user["avatarUrl"]:
            embed.set_thumbnail(url=user["avatarUrl"])
        else:
            embed.set_thumbnail(url=default_avatar)
        if data["thumbnail"]:
            embed.set_image(url=data["thumbnail"]["url"] + self.rnd_attr())
        embed.color = 0x4C90F3
        if data["type"] is not None:
            embed.set_footer(text="Playing: " + data["type"]["name"])
        return embed

    def enable_or_disable_if_active(self, streams, stream, channel, _id=None):
        """Returns True if enabled or False if disabled"""
        for i, s in enumerate(streams):
            if s["NAME"] != stream:
                continue

            if channel.id in s["CHANNELS"]:
                streams[i]["CHANNELS"].remove(channel.id)
                if not s["CHANNELS"]:
                    streams.remove(s)
                return False
            else:
                streams[i]["CHANNELS"].append(channel.id)
                return True

        data = {"CHANNELS": [channel.id],
                "NAME": stream,
                "ALREADY_ONLINE": False}

        if _id:
            data["ID"] = _id

        streams.append(data)

        return True

    async def stream_checker(self):
        CHECK_DELAY = 60

        try:
            await self._migration_twitch_v5()
        except InvalidCredentials:
            print("Error during convertion of twitch usernames to IDs: "
                  "invalid token")
        except Exception as e:
            print("Error during convertion of twitch usernames to IDs: "
                  "{}".format(e))

        while self == self.bot.get_cog("Streams"):
            save = False

            streams = ((self.twitch_streams, self.twitch_online),
                       (self.hitbox_streams, self.hitbox_online),
                       (self.beam_streams,   self.beam_online))

            for streams_list, parser in streams:
                if parser == self.twitch_online:
                    _type = "ID"
                else:
                    _type = "NAME"
                for stream in streams_list:
                    if _type not in stream:
                        continue
                    key = (parser, stream[_type])
                    try:
                        embed = await parser(stream[_type])
                    except OfflineStream:
                        if stream["ALREADY_ONLINE"]:
                            stream["ALREADY_ONLINE"] = False
                            save = True
                            await self.delete_old_notifications(key)
                    except:  # We don't want our task to die
                        continue
                    else:
                        if stream["ALREADY_ONLINE"]:
                            continue
                        save = True
                        stream["ALREADY_ONLINE"] = True
                        messages_sent = []
                        for channel_id in stream["CHANNELS"]:
                            channel = self.bot.get_channel(channel_id)
                            if channel is None:
                                continue
<<<<<<< HEAD
                            mention = self.settings.get(channel.server.id, {}).get("MENTION", "")
                            can_speak = channel.permissions_for(channel.server.me).send_messages
                            message = mention + " {} is live!".format(stream["NAME"])
                            if channel and can_speak:
                                m = await self.bot.send_message(channel, message, embed=embed)
                                messages_sent.append(m)
                        self.messages_cache[key] = messages_sent

=======
                            mention = self.settings.get(channel_obj.server.id, {}).get("MENTION", "")
                            if stream["NAME"] == "r6_anz" and channel == "145739371629379584": #Channel id for r6_anz streaming and youtube
                                mention = self.settings.get(channel_obj.server.id, "@here")
                            can_speak = channel_obj.permissions_for(channel_obj.server.me).send_messages
                            if channel_obj and can_speak:
                                await self.bot.send_message(channel_obj, mention, embed=online)
                    else:
                        if stream["ALREADY_ONLINE"] and not online:
                            save = True
                            stream["ALREADY_ONLINE"] = False
>>>>>>> d0cf56e9
                    await asyncio.sleep(0.5)

            if save:
                dataIO.save_json("data/streams/twitch.json", self.twitch_streams)
                dataIO.save_json("data/streams/hitbox.json", self.hitbox_streams)
                dataIO.save_json("data/streams/beam.json", self.beam_streams)

            await asyncio.sleep(CHECK_DELAY)

<<<<<<< HEAD
    async def delete_old_notifications(self, key):
        for message in self.messages_cache[key]:
            server = message.server
            settings = self.settings.get(server.id, {})
            is_enabled = settings.get("AUTODELETE", True)
            try:
                if is_enabled:
                    await self.bot.delete_message(message)
            except:
                pass

        del self.messages_cache[key]

=======
>>>>>>> d0cf56e9
    def rnd_attr(self):
        """Avoids Discord's caching"""
        return "?rnd=" + "".join([choice(ascii_letters) for i in range(6)])

<<<<<<< HEAD
    async def _migration_twitch_v5(self):
        #  Migration of old twitch streams to API v5
        to_convert = []
        for stream in self.twitch_streams:
            if "ID" not in stream:
                to_convert.append(stream["NAME"])

        if not to_convert:
            return

        results = await self.fetch_twitch_ids(*to_convert)

        for stream in self.twitch_streams:
            for result in results:
                if stream["NAME"].lower() == result["name"].lower():
                    stream["ID"] = result["_id"]

        # We might as well delete the invalid / renamed ones
        self.twitch_streams = [s for s in self.twitch_streams if "ID" in s]

        dataIO.save_json("data/streams/twitch.json", self.twitch_streams)

=======
>>>>>>> d0cf56e9

def check_folders():
    if not os.path.exists("data/streams"):
        print("Creating data/streams folder...")
        os.makedirs("data/streams")


def check_files():
    stream_files = (
        "twitch.json",
        "hitbox.json",
        "beam.json"
    )

    for filename in stream_files:
        if not dataIO.is_valid_json("data/streams/" + filename):
            print("Creating empty {}...".format(filename))
            dataIO.save_json("data/streams/" + filename, [])

    f = "data/streams/settings.json"
    if not dataIO.is_valid_json(f):
        print("Creating empty settings.json...")
        dataIO.save_json(f, {})


def setup(bot):
    logger = logging.getLogger('aiohttp.client')
    logger.setLevel(50)  # Stops warning spam
    check_folders()
    check_files()
    n = Streams(bot)
    loop = asyncio.get_event_loop()
    loop.create_task(n.stream_checker())
    bot.add_cog(n)<|MERGE_RESOLUTION|>--- conflicted
+++ resolved
@@ -5,10 +5,7 @@
 from collections import defaultdict
 from string import ascii_letters
 from random import choice
-<<<<<<< HEAD
 import discord
-=======
->>>>>>> d0cf56e9
 import os
 import re
 import aiohttp
@@ -292,7 +289,6 @@
 
     async def hitbox_online(self, stream):
         url = "https://api.hitbox.tv/media/live/" + stream
-<<<<<<< HEAD
 
         async with aiohttp.get(url) as r:
             data = await r.json(encoding='utf-8')
@@ -305,26 +301,10 @@
             return self.hitbox_embed(data)
 
         raise APIError()
-=======
-        try:
-            async with aiohttp.get(url) as r:
-                data = await r.json(encoding='utf-8')
-            if "livestream" not in data:
-                return None
-            if data["livestream"][0]["media_is_live"] == "0":
-                return False
-            elif data["livestream"][0]["media_is_live"] == "1":
-                data = self.hitbox_embed(data)
-                return data
-            return "error"
-        except:
-            return "error"
->>>>>>> d0cf56e9
 
     async def twitch_online(self, stream):
         session = aiohttp.ClientSession()
         url = "https://api.twitch.tv/kraken/streams/" + stream
-<<<<<<< HEAD
         header = {
             'Client-ID': self.settings.get("TWITCH_TOKEN", ""),
             'Accept': 'application/vnd.twitchtv.v5+json'
@@ -388,42 +368,6 @@
             raise StreamNotFound()
 
         return results
-=======
-        header = {'Client-ID': self.settings.get("TWITCH_TOKEN", "")}
-        try:
-            async with session.get(url, headers=header) as r:
-                data = await r.json(encoding='utf-8')
-            await session.close()
-            if r.status == 400:
-                return 400
-            elif r.status == 404:
-                return 404
-            elif data["stream"] is None:
-                return False
-            elif data["stream"]:
-                embed = self.twitch_embed(data)
-                return embed
-        except:
-            return "error"
-        return "error"
-
-    async def beam_online(self, stream):
-        url = "https://beam.pro/api/v1/channels/" + stream
-        try:
-            async with aiohttp.get(url) as r:
-                data = await r.json(encoding='utf-8')
-            if "online" in data:
-                if data["online"] is True:
-                    data = self.beam_embed(data)
-                    return data
-                else:
-                    return False
-            elif "error" in data:
-                return None
-        except:
-            return "error"
-        return "error"
->>>>>>> d0cf56e9
 
     def twitch_embed(self, data):
         channel = data["stream"]["channel"]
@@ -555,8 +499,9 @@
                             channel = self.bot.get_channel(channel_id)
                             if channel is None:
                                 continue
-<<<<<<< HEAD
                             mention = self.settings.get(channel.server.id, {}).get("MENTION", "")
+                            if stream["NAME"] == "r6_anz" and channel == "145739371629379584": #Channel id for r6_anz streaming and youtube
+                                mention = self.settings.get(channel.server.id, "@here")
                             can_speak = channel.permissions_for(channel.server.me).send_messages
                             message = mention + " {} is live!".format(stream["NAME"])
                             if channel and can_speak:
@@ -564,18 +509,6 @@
                                 messages_sent.append(m)
                         self.messages_cache[key] = messages_sent
 
-=======
-                            mention = self.settings.get(channel_obj.server.id, {}).get("MENTION", "")
-                            if stream["NAME"] == "r6_anz" and channel == "145739371629379584": #Channel id for r6_anz streaming and youtube
-                                mention = self.settings.get(channel_obj.server.id, "@here")
-                            can_speak = channel_obj.permissions_for(channel_obj.server.me).send_messages
-                            if channel_obj and can_speak:
-                                await self.bot.send_message(channel_obj, mention, embed=online)
-                    else:
-                        if stream["ALREADY_ONLINE"] and not online:
-                            save = True
-                            stream["ALREADY_ONLINE"] = False
->>>>>>> d0cf56e9
                     await asyncio.sleep(0.5)
 
             if save:
@@ -585,7 +518,6 @@
 
             await asyncio.sleep(CHECK_DELAY)
 
-<<<<<<< HEAD
     async def delete_old_notifications(self, key):
         for message in self.messages_cache[key]:
             server = message.server
@@ -599,13 +531,10 @@
 
         del self.messages_cache[key]
 
-=======
->>>>>>> d0cf56e9
     def rnd_attr(self):
         """Avoids Discord's caching"""
         return "?rnd=" + "".join([choice(ascii_letters) for i in range(6)])
 
-<<<<<<< HEAD
     async def _migration_twitch_v5(self):
         #  Migration of old twitch streams to API v5
         to_convert = []
@@ -628,8 +557,6 @@
 
         dataIO.save_json("data/streams/twitch.json", self.twitch_streams)
 
-=======
->>>>>>> d0cf56e9
 
 def check_folders():
     if not os.path.exists("data/streams"):
