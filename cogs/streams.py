from discord.ext import commands
from .utils.dataIO import dataIO
from .utils.chat_formatting import escape_mass_mentions, box
from .utils import checks
from collections import defaultdict
from string import ascii_letters
from random import choice
import discord
import os
import re
import aiohttp
import asyncio
import logging
import json


class StreamsError(Exception):
    pass


class StreamNotFound(StreamsError):
    pass


class APIError(StreamsError):
    pass


class InvalidCredentials(StreamsError):
    pass


class OfflineStream(StreamsError):
    pass


class Streams:
    """Streams

    Alerts for a variety of streaming services"""

    def __init__(self, bot):
        self.bot = bot
        self.twitch_streams = dataIO.load_json("data/streams/twitch.json")
        self.hitbox_streams = dataIO.load_json("data/streams/hitbox.json")
        self.beam_streams = dataIO.load_json("data/streams/beam.json")
        self.picarto_streams = dataIO.load_json("data/streams/picarto.json")
        settings = dataIO.load_json("data/streams/settings.json")
        self.settings = defaultdict(dict, settings)
        self.messages_cache = defaultdict(list)

    @commands.command()
    async def hitbox(self, stream: str):
        """Checks if hitbox stream is online"""
        stream = escape_mass_mentions(stream)
        regex = r'^(https?\:\/\/)?(www\.)?(hitbox\.tv\/)'
        stream = re.sub(regex, '', stream)
        try:
            embed = await self.hitbox_online(stream)
        except OfflineStream:
            await self.bot.say(stream + " is offline.")
        except StreamNotFound:
            await self.bot.say("That stream doesn't exist.")
        except APIError:
            await self.bot.say("Error contacting the API.")
        else:
            await self.bot.say(embed=embed)

    @commands.command(pass_context=True)
    async def twitch(self, ctx, stream: str):
        """Checks if twitch stream is online"""
        stream = escape_mass_mentions(stream)
        regex = r'^(https?\:\/\/)?(www\.)?(twitch\.tv\/)'
        stream = re.sub(regex, '', stream)
        try:
            data = await self.fetch_twitch_ids(stream, raise_if_none=True)
            embed = await self.twitch_online(data[0]["_id"])
        except OfflineStream:
            await self.bot.say(stream + " is offline.")
        except StreamNotFound:
            await self.bot.say("That stream doesn't exist.")
        except APIError:
            await self.bot.say("Error contacting the API.")
        except InvalidCredentials:
            await self.bot.say("Owner: Client-ID is invalid or not set. "
                               "See `{}streamset twitchtoken`"
                               "".format(ctx.prefix))
        else:
            await self.bot.say(embed=embed)

    @commands.command()
    async def beam(self, stream: str):
        """Checks if beam stream is online"""
        stream = escape_mass_mentions(stream)
        regex = r'^(https?\:\/\/)?(www\.)?(beam\.pro\/)'
        stream = re.sub(regex, '', stream)
        try:
            embed = await self.beam_online(stream)
        except OfflineStream:
            await self.bot.say(stream + " is offline.")
        except StreamNotFound:
            await self.bot.say("That stream doesn't exist.")
        except APIError:
            await self.bot.say("Error contacting the API.")
        else:
            await self.bot.say(embed=embed)

    @commands.command()
    async def picarto(self, stream: str):
        """Checks if picarto stream is online"""
        stream = escape_mass_mentions(stream)
        regex = r'^(https?\:\/\/)?(www\.)?(picarto\.tv\/)'
        stream = re.sub(regex, '', stream)
        try:
            embed = await self.picarto_online(stream)
        except OfflineStream:
            await self.bot.say(stream + " is offline.")
        except StreamNotFound:
            await self.bot.say("That stream doesn't exist.")
        except APIError:
            await self.bot.say("Error contacting the API.")
        else:
            await self.bot.say(embed=embed)

    @commands.group(pass_context=True, no_pm=True)
    @checks.mod_or_permissions(manage_server=True)
    async def streamalert(self, ctx):
        """Adds/removes stream alerts from the current channel"""
        if ctx.invoked_subcommand is None:
            await self.bot.send_cmd_help(ctx)

    @streamalert.command(name="twitch", pass_context=True)
    async def twitch_alert(self, ctx, stream: str):
        """Adds/removes twitch alerts from the current channel"""
        stream = escape_mass_mentions(stream)
        regex = r'^(https?\:\/\/)?(www\.)?(twitch\.tv\/)'
        stream = re.sub(regex, '', stream)
        channel = ctx.message.channel
        try:
            data = await self.fetch_twitch_ids(stream, raise_if_none=True)
        except StreamNotFound:
            await self.bot.say("That stream doesn't exist.")
            return
        except APIError:
            await self.bot.say("Error contacting the API.")
            return
        except InvalidCredentials:
            await self.bot.say("Owner: Client-ID is invalid or not set. "
                               "See `{}streamset twitchtoken`"
                               "".format(ctx.prefix))
            return

        enabled = self.enable_or_disable_if_active(self.twitch_streams,
                                                   stream,
                                                   channel,
                                                   _id=data[0]["_id"])

        if enabled:
            await self.bot.say("Alert activated. I will notify this channel "
                               "when {} is live.".format(stream))
        else:
            await self.bot.say("Alert has been removed from this channel.")

        dataIO.save_json("data/streams/twitch.json", self.twitch_streams)

    @streamalert.command(name="hitbox", pass_context=True)
    async def hitbox_alert(self, ctx, stream: str):
        """Adds/removes hitbox alerts from the current channel"""
        stream = escape_mass_mentions(stream)
        regex = r'^(https?\:\/\/)?(www\.)?(hitbox\.tv\/)'
        stream = re.sub(regex, '', stream)
        channel = ctx.message.channel
        try:
            await self.hitbox_online(stream)
        except StreamNotFound:
            await self.bot.say("That stream doesn't exist.")
            return
        except APIError:
            await self.bot.say("Error contacting the API.")
            return
        except OfflineStream:
            pass

        enabled = self.enable_or_disable_if_active(self.hitbox_streams,
                                                   stream,
                                                   channel)

        if enabled:
            await self.bot.say("Alert activated. I will notify this channel "
                               "when {} is live.".format(stream))
        else:
            await self.bot.say("Alert has been removed from this channel.")

        dataIO.save_json("data/streams/hitbox.json", self.hitbox_streams)

    @streamalert.command(name="beam", pass_context=True)
    async def beam_alert(self, ctx, stream: str):
        """Adds/removes beam alerts from the current channel"""
        stream = escape_mass_mentions(stream)
        regex = r'^(https?\:\/\/)?(www\.)?(beam\.pro\/)'
        stream = re.sub(regex, '', stream)
        channel = ctx.message.channel
        try:
            await self.beam_online(stream)
        except StreamNotFound:
            await self.bot.say("That stream doesn't exist.")
            return
        except APIError:
            await self.bot.say("Error contacting the API.")
            return
        except OfflineStream:
            pass

        enabled = self.enable_or_disable_if_active(self.beam_streams,
                                                   stream,
                                                   channel)

        if enabled:
            await self.bot.say("Alert activated. I will notify this channel "
                               "when {} is live.".format(stream))
        else:
            await self.bot.say("Alert has been removed from this channel.")

        dataIO.save_json("data/streams/beam.json", self.beam_streams)

<<<<<<< HEAD
    @streamalert.command(name="list", pass_context=True)
    async def list_alerts(self, ctx):
        """Lists active alerts in the current channel."""
        channel = ctx.message.channel

        streams = (
            self.hitbox_streams,
            self.twitch_streams,
            self.beam_streams
        )
        message = ""
        for stream_type in streams:
            to_list = []

            for s in stream_type:
                if channel.id in s["CHANNELS"]:
                    to_list.append(s)
            for s in to_list:
                message += s["NAME"] + "\n"
        await self.bot.say("Alerts in this channel:\n" + box(message))
=======
    @streamalert.command(name="picarto", pass_context=True)
    async def picarto_alert(self, ctx, stream: str):
        """Adds/removes picarto alerts from the current channel"""
        stream = escape_mass_mentions(stream)
        regex = r'^(https?\:\/\/)?(www\.)?(picarto\.tv\/)'
        stream = re.sub(regex, '', stream)
        channel = ctx.message.channel
        try:
            await self.picarto_online(stream)
        except StreamNotFound:
            await self.bot.say("That stream doesn't exist.")
            return
        except APIError:
            await self.bot.say("Error contacting the API.")
            return
        except OfflineStream:
            pass

        enabled = self.enable_or_disable_if_active(self.picarto_streams,
                                                   stream,
                                                   channel)

        if enabled:
            await self.bot.say("Alert activated. I will notify this channel "
                               "when {} is live.".format(stream))
        else:
            await self.bot.say("Alert has been removed from this channel.")

        dataIO.save_json("data/streams/picarto.json", self.picarto_streams)
>>>>>>> 1384fadf

    @streamalert.command(name="stop", pass_context=True)
    async def stop_alert(self, ctx):
        """Stops all streams alerts in the current channel"""
        channel = ctx.message.channel

        streams = (
            self.hitbox_streams,
            self.twitch_streams,
            self.beam_streams,
            self.picarto_streams
        )

        for stream_type in streams:
            to_delete = []

            for s in stream_type:
                if channel.id in s["CHANNELS"]:
                    s["CHANNELS"].remove(channel.id)
                    if not s["CHANNELS"]:
                        to_delete.append(s)

            for s in to_delete:
                stream_type.remove(s)

        dataIO.save_json("data/streams/twitch.json", self.twitch_streams)
        dataIO.save_json("data/streams/hitbox.json", self.hitbox_streams)
        dataIO.save_json("data/streams/beam.json", self.beam_streams)
        dataIO.save_json("data/streams/picarto.json", self.picarto_streams)

        await self.bot.say("There will be no more stream alerts in this "
                           "channel.")

    @commands.group(pass_context=True)
    async def streamset(self, ctx):
        """Stream settings"""
        if ctx.invoked_subcommand is None:
            await self.bot.send_cmd_help(ctx)

    @streamset.command()
    @checks.is_owner()
    async def twitchtoken(self, token : str):
        """Sets the Client-ID for Twitch

        https://blog.twitch.tv/client-id-required-for-kraken-api-calls-afbb8e95f843"""
        self.settings["TWITCH_TOKEN"] = token
        dataIO.save_json("data/streams/settings.json", self.settings)
        await self.bot.say('Twitch Client-ID set.')

    @streamset.command(pass_context=True, no_pm=True)
    @checks.admin()
    async def mention(self, ctx, *, mention_type : str):
        """Sets mentions for stream alerts

        Types: everyone, here, none"""
        server = ctx.message.server
        mention_type = mention_type.lower()

        if mention_type in ("everyone", "here"):
            self.settings[server.id]["MENTION"] = "@" + mention_type
            await self.bot.say("When a stream is online @\u200b{} will be "
                               "mentioned.".format(mention_type))
        elif mention_type == "none":
            self.settings[server.id]["MENTION"] = ""
            await self.bot.say("Mentions disabled.")
        else:
            await self.bot.send_cmd_help(ctx)

        dataIO.save_json("data/streams/settings.json", self.settings)

    @streamset.command(pass_context=True, no_pm=True)
    @checks.admin()
    async def autodelete(self, ctx):
        """Toggles automatic notification deletion for streams that go offline"""
        server = ctx.message.server
        settings = self.settings[server.id]
        current = settings.get("AUTODELETE", True)
        settings["AUTODELETE"] = not current
        if settings["AUTODELETE"]:
            await self.bot.say("Notifications will be automatically deleted "
                               "once the stream goes offline.")
        else:
            await self.bot.say("Notifications won't be deleted anymore.")

        dataIO.save_json("data/streams/settings.json", self.settings)

    async def hitbox_online(self, stream):
        url = "https://api.hitbox.tv/media/live/" + stream

        async with aiohttp.get(url) as r:
            data = await r.json(encoding='utf-8')

        if "livestream" not in data:
            raise StreamNotFound()
        elif data["livestream"][0]["media_is_live"] == "0":
            raise OfflineStream()
        elif data["livestream"][0]["media_is_live"] == "1":
            return self.hitbox_embed(data)

        raise APIError()

    async def twitch_online(self, stream):
        session = aiohttp.ClientSession()
        url = "https://api.twitch.tv/kraken/streams/" + stream
        header = {
            'Client-ID': self.settings.get("TWITCH_TOKEN", ""),
            'Accept': 'application/vnd.twitchtv.v5+json'
        }

        async with session.get(url, headers=header) as r:
            data = await r.json(encoding='utf-8')
        await session.close()
        if r.status == 200:
            if data["stream"] is None:
                raise OfflineStream()
            return self.twitch_embed(data)
        elif r.status == 400:
            raise InvalidCredentials()
        elif r.status == 404:
            raise StreamNotFound()
        else:
            raise APIError()

    async def beam_online(self, stream):
        url = "https://beam.pro/api/v1/channels/" + stream

        async with aiohttp.get(url) as r:
            data = await r.json(encoding='utf-8')
        if r.status == 200:
            if data["online"] is True:
                return self.beam_embed(data)
            else:
                raise OfflineStream()
        elif r.status == 404:
            raise StreamNotFound()
        else:
            raise APIError()

    async def picarto_online(self, stream):
        url = "https://api.picarto.tv/v1/channel/name/" + stream

        async with aiohttp.get(url) as r:
            data = await r.text(encoding='utf-8')
        if r.status == 200:
            data = json.loads(data)
            if data["online"] is True:
                return self.picarto_embed(data)
            else:
                raise OfflineStream()
        elif r.status == 404:
            raise StreamNotFound()
        else:
            raise APIError()

    async def fetch_twitch_ids(self, *streams, raise_if_none=False):
        def chunks(l):
            for i in range(0, len(l), 100):
                yield l[i:i + 100]

        base_url = "https://api.twitch.tv/kraken/users?login="
        header = {
            'Client-ID': self.settings.get("TWITCH_TOKEN", ""),
            'Accept': 'application/vnd.twitchtv.v5+json'
        }
        results = []

        for streams_list in chunks(streams):
            session = aiohttp.ClientSession()
            url = base_url + ",".join(streams_list)
            async with session.get(url, headers=header) as r:
                data = await r.json()
            if r.status == 200:
                results.extend(data["users"])
            elif r.status == 400:
                raise InvalidCredentials()
            else:
                raise APIError()
            await session.close()

        if not results and raise_if_none:
            raise StreamNotFound()

        return results

    def twitch_embed(self, data):
        channel = data["stream"]["channel"]
        url = channel["url"]
        logo = channel["logo"]
        if logo is None:
            logo = "https://static-cdn.jtvnw.net/jtv_user_pictures/xarth/404_user_70x70.png"
        status = channel["status"]
        if not status:
            status = "Untitled broadcast"
        embed = discord.Embed(title=status, url=url)
        embed.set_author(name=channel["display_name"])
        embed.add_field(name="Followers", value=channel["followers"])
        embed.add_field(name="Total views", value=channel["views"])
        embed.set_thumbnail(url=logo)
        if data["stream"]["preview"]["medium"]:
            embed.set_image(url=data["stream"]["preview"]["medium"] + self.rnd_attr())
        if channel["game"]:
            embed.set_footer(text="Playing: " + channel["game"])
        embed.color = 0x6441A4
        return embed

    def hitbox_embed(self, data):
        base_url = "https://edge.sf.hitbox.tv"
        livestream = data["livestream"][0]
        channel = livestream["channel"]
        url = channel["channel_link"]
        embed = discord.Embed(title=livestream["media_status"], url=url)
        embed.set_author(name=livestream["media_name"])
        embed.add_field(name="Followers", value=channel["followers"])
        #embed.add_field(name="Views", value=channel["views"])
        embed.set_thumbnail(url=base_url + channel["user_logo"])
        if livestream["media_thumbnail"]:
            embed.set_image(url=base_url + livestream["media_thumbnail"] + self.rnd_attr())
        embed.set_footer(text="Playing: " + livestream["category_name"])
        embed.color = 0x98CB00
        return embed

    def beam_embed(self, data):
        default_avatar = ("https://beam.pro/_latest/assets/images/main/"
                          "avatars/default.jpg")
        user = data["user"]
        url = "https://beam.pro/" + data["token"]
        embed = discord.Embed(title=data["name"], url=url)
        embed.set_author(name=user["username"])
        embed.add_field(name="Followers", value=data["numFollowers"])
        embed.add_field(name="Total views", value=data["viewersTotal"])
        if user["avatarUrl"]:
            embed.set_thumbnail(url=user["avatarUrl"])
        else:
            embed.set_thumbnail(url=default_avatar)
        if data["thumbnail"]:
            embed.set_image(url=data["thumbnail"]["url"] + self.rnd_attr())
        embed.color = 0x4C90F3
        if data["type"] is not None:
            embed.set_footer(text="Playing: " + data["type"]["name"])
        return embed

    def picarto_embed(self, data):
        avatar = ("https://picarto.tv/user_data/usrimg/{}/dsdefault.jpg{}"
                  "".format(data["name"].lower(), self.rnd_attr()))
        url = "https://picarto.tv/" + data["name"]
        thumbnail = ("https://thumb.picarto.tv/thumbnail/{}.jpg"
                     "".format(data["name"]))
        embed = discord.Embed(title=data["title"], url=url)
        embed.set_author(name=data["name"])
        embed.set_image(url=thumbnail + self.rnd_attr())
        embed.add_field(name="Followers", value=data["followers"])
        embed.add_field(name="Total views", value=data["viewers_total"])
        embed.set_thumbnail(url=avatar)
        embed.color = 0x132332
        data["tags"] = ", ".join(data["tags"])

        if not data["tags"]:
            data["tags"] = "None"

        if data["adult"]:
            data["adult"] = "NSFW | "
        else:
            data["adult"] = ""

        embed.color = 0x4C90F3
        embed.set_footer(text="{adult}Category: {category} | Tags: {tags}"
                              "".format(**data))
        return embed

    def enable_or_disable_if_active(self, streams, stream, channel, _id=None):
        """Returns True if enabled or False if disabled"""
        for i, s in enumerate(streams):
            if s["NAME"] != stream:
                continue

            if channel.id in s["CHANNELS"]:
                streams[i]["CHANNELS"].remove(channel.id)
                if not s["CHANNELS"]:
                    streams.remove(s)
                return False
            else:
                streams[i]["CHANNELS"].append(channel.id)
                return True

        data = {"CHANNELS": [channel.id],
                "NAME": stream,
                "ALREADY_ONLINE": False}

        if _id:
            data["ID"] = _id

        streams.append(data)

        return True

    async def stream_checker(self):
        CHECK_DELAY = 60

        try:
            await self._migration_twitch_v5()
        except InvalidCredentials:
            print("Error during convertion of twitch usernames to IDs: "
                  "invalid token")
        except Exception as e:
            print("Error during convertion of twitch usernames to IDs: "
                  "{}".format(e))

        while self == self.bot.get_cog("Streams"):
            save = False

            streams = ((self.twitch_streams,  self.twitch_online),
                       (self.hitbox_streams,  self.hitbox_online),
                       (self.beam_streams,    self.beam_online),
                       (self.picarto_streams, self.picarto_online))

            for streams_list, parser in streams:
                if parser == self.twitch_online:
                    _type = "ID"
                else:
                    _type = "NAME"
                for stream in streams_list:
                    if _type not in stream:
                        continue
                    key = (parser, stream[_type])
                    try:
                        embed = await parser(stream[_type])
                    except OfflineStream:
                        if stream["ALREADY_ONLINE"]:
                            stream["ALREADY_ONLINE"] = False
                            save = True
                            await self.amend_old_notifications(key)
                    except:  # We don't want our task to die
                        continue
                    else:
                        if stream["ALREADY_ONLINE"]:
                            continue
                        save = True
                        stream["ALREADY_ONLINE"] = True
                        messages_sent = []
                        for channel_id in stream["CHANNELS"]:
                            channel = self.bot.get_channel(channel_id)
                            if channel is None:
                                continue
                            mention = self.settings.get(channel.server.id, {}).get("MENTION", "")
                            if stream["NAME"].lower() == "r6_anz" and channel_id == "145739371629379584": #Channel id for R6_ANZ streaming and youtube
                                mention = "@here"
                            if stream["NAME"].lower() == "r6_anz_xb1" and channel_id == "145739371629379584":
                                mention = "@here"
                            if stream["NAME"].lower() == "tobotimus" and channel_id == "279486975038324747": # Convenience for testing the mention
                                mention = "@here"
                            can_speak = channel.permissions_for(channel.server.me).send_messages
                            message = mention + " {} is live!".format(stream["NAME"])
                            if channel and can_speak:
                                m = await self.bot.send_message(channel, message, embed=embed)
                                messages_sent.append(m)
                        self.messages_cache[key] = messages_sent

                    await asyncio.sleep(0.5)

            if save:
                dataIO.save_json("data/streams/twitch.json", self.twitch_streams)
                dataIO.save_json("data/streams/hitbox.json", self.hitbox_streams)
                dataIO.save_json("data/streams/beam.json", self.beam_streams)
                dataIO.save_json("data/streams/picarto.json", self.picarto_streams)

            await asyncio.sleep(CHECK_DELAY)

    async def amend_old_notifications(self, key):
        for message in self.messages_cache[key]:
            server = message.server
            settings = self.settings.get(server.id, {})
            is_enabled = settings.get("AUTODELETE", True)
            try:
                if is_enabled:
                    await self.bot.delete_message(message)
                else:
                    await self.bot.edit_message(message, message.content.replace("is", "was"))
            except:
                pass

        del self.messages_cache[key]

    def rnd_attr(self):
        """Avoids Discord's caching"""
        return "?rnd=" + "".join([choice(ascii_letters) for i in range(6)])

    async def _migration_twitch_v5(self):
        #  Migration of old twitch streams to API v5
        to_convert = []
        for stream in self.twitch_streams:
            if "ID" not in stream:
                to_convert.append(stream["NAME"])

        if not to_convert:
            return

        results = await self.fetch_twitch_ids(*to_convert)

        for stream in self.twitch_streams:
            for result in results:
                if stream["NAME"].lower() == result["name"].lower():
                    stream["ID"] = result["_id"]

        # We might as well delete the invalid / renamed ones
        self.twitch_streams = [s for s in self.twitch_streams if "ID" in s]

        dataIO.save_json("data/streams/twitch.json", self.twitch_streams)


def check_folders():
    if not os.path.exists("data/streams"):
        print("Creating data/streams folder...")
        os.makedirs("data/streams")


def check_files():
    stream_files = (
        "twitch.json",
        "hitbox.json",
        "beam.json",
        "picarto.json"
    )

    for filename in stream_files:
        if not dataIO.is_valid_json("data/streams/" + filename):
            print("Creating empty {}...".format(filename))
            dataIO.save_json("data/streams/" + filename, [])

    f = "data/streams/settings.json"
    if not dataIO.is_valid_json(f):
        print("Creating empty settings.json...")
        dataIO.save_json(f, {})


def setup(bot):
    logger = logging.getLogger('aiohttp.client')
    logger.setLevel(50)  # Stops warning spam
    check_folders()
    check_files()
    n = Streams(bot)
    loop = asyncio.get_event_loop()
    loop.create_task(n.stream_checker())
    bot.add_cog(n)<|MERGE_RESOLUTION|>--- conflicted
+++ resolved
@@ -223,7 +223,6 @@
 
         dataIO.save_json("data/streams/beam.json", self.beam_streams)
 
-<<<<<<< HEAD
     @streamalert.command(name="list", pass_context=True)
     async def list_alerts(self, ctx):
         """Lists active alerts in the current channel."""
@@ -232,7 +231,8 @@
         streams = (
             self.hitbox_streams,
             self.twitch_streams,
-            self.beam_streams
+            self.beam_streams,
+            self.picarto_streams
         )
         message = ""
         for stream_type in streams:
@@ -244,7 +244,7 @@
             for s in to_list:
                 message += s["NAME"] + "\n"
         await self.bot.say("Alerts in this channel:\n" + box(message))
-=======
+
     @streamalert.command(name="picarto", pass_context=True)
     async def picarto_alert(self, ctx, stream: str):
         """Adds/removes picarto alerts from the current channel"""
@@ -274,7 +274,6 @@
             await self.bot.say("Alert has been removed from this channel.")
 
         dataIO.save_json("data/streams/picarto.json", self.picarto_streams)
->>>>>>> 1384fadf
 
     @streamalert.command(name="stop", pass_context=True)
     async def stop_alert(self, ctx):
