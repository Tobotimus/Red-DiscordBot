--- conflicted
+++ resolved
@@ -1,23 +1,14 @@
+import discord
 from discord.ext import commands
-from random import choice
+from random import randint
+from random import choice as randchoice
 from .utils.dataIO import dataIO
 from .utils import checks
-from .utils.chat_formatting import box
-from collections import Counter, defaultdict, namedtuple
-import discord
+import datetime
 import time
 import os
 import asyncio
 import chardet
-
-DEFAULTS = {"MAX_SCORE"    : 10,
-            "TIMEOUT"      : 120,
-            "DELAY"        : 15,
-            "BOT_PLAYS"    : False,
-            "REVEAL_ANSWER": True}
-
-TriviaLine = namedtuple("TriviaLine", "question answers")
-
 
 class Trivia:
     """General commands."""
@@ -25,71 +16,48 @@
         self.bot = bot
         self.trivia_sessions = []
         self.file_path = "data/trivia/settings.json"
-        settings = dataIO.load_json(self.file_path)
-        self.settings = defaultdict(lambda: DEFAULTS.copy(), settings)
-
-    @commands.group(pass_context=True, no_pm=True)
+        self.settings = dataIO.load_json(self.file_path)
+
+    @commands.group(pass_context=True)
     @checks.mod_or_permissions(administrator=True)
     async def triviaset(self, ctx):
         """Change trivia settings"""
-        server = ctx.message.server
         if ctx.invoked_subcommand is None:
-            settings = self.settings[server.id]
-            msg = box("Red gains points: {BOT_PLAYS}\n"
-                      "Seconds to answer: {DELAY}\n"
-                      "Points to win: {MAX_SCORE}\n"
-                      "Reveal answer on timeout: {REVEAL_ANSWER}\n"
-                      "".format(**settings))
-            msg += "\nSee {}help triviaset to edit the settings".format(ctx.prefix)
+            msg = "```\n"
+            for k, v in self.settings.items():
+                msg += "{}: {}\n".format(k, v)
+            msg += "```\nSee {}help triviaset to edit the settings".format(ctx.prefix)
             await self.bot.say(msg)
 
-    @triviaset.command(pass_context=True)
-    async def maxscore(self, ctx, score : int):
+    @triviaset.command()
+    async def maxscore(self, score : int):
         """Points required to win"""
-        server = ctx.message.server
         if score > 0:
-            self.settings[server.id]["MAX_SCORE"] = score
-            self.save_settings()
-            await self.bot.say("Points required to win set to {}".format(score))
+            self.settings["TRIVIA_MAX_SCORE"] = score
+            dataIO.save_json(self.file_path, self.settings)
+            await self.bot.say("Points required to win set to {}".format(str(score)))
         else:
             await self.bot.say("Score must be superior to 0.")
 
-    @triviaset.command(pass_context=True)
-    async def timelimit(self, ctx, seconds : int):
+    @triviaset.command()
+    async def timelimit(self, seconds : int):
         """Maximum seconds to answer"""
-        server = ctx.message.server
         if seconds > 4:
-            self.settings[server.id]["DELAY"] = seconds
-            self.save_settings()
-            await self.bot.say("Maximum seconds to answer set to {}".format(seconds))
+            self.settings["TRIVIA_DELAY"] = seconds
+            dataIO.save_json(self.file_path, self.settings)
+            await self.bot.say("Maximum seconds to answer set to {}".format(str(seconds)))
         else:
             await self.bot.say("Seconds must be at least 5.")
 
-    @triviaset.command(pass_context=True)
-    async def botplays(self, ctx):
+    @triviaset.command()
+    async def botplays(self):
         """Red gains points"""
-        server = ctx.message.server
-        if self.settings[server.id]["BOT_PLAYS"]:
-            self.settings[server.id]["BOT_PLAYS"] = False
+        if self.settings["TRIVIA_BOT_PLAYS"] is True:
+            self.settings["TRIVIA_BOT_PLAYS"] = False
             await self.bot.say("Alright, I won't embarass you at trivia anymore.")
         else:
-            self.settings[server.id]["BOT_PLAYS"] = True
+            self.settings["TRIVIA_BOT_PLAYS"] = True
             await self.bot.say("I'll gain a point everytime you don't answer in time.")
-<<<<<<< HEAD
-        self.save_settings()
-
-    @triviaset.command(pass_context=True)
-    async def revealanswer(self, ctx):
-        """Reveals answer to the question on timeout"""
-        server = ctx.message.server
-        if self.settings[server.id]["REVEAL_ANSWER"]:
-            self.settings[server.id]["REVEAL_ANSWER"] = False
-            await self.bot.say("I won't reveal the answer to the questions anymore.")
-        else:
-            self.settings[server.id]["REVEAL_ANSWER"] = True
-            await self.bot.say("I'll reveal the answer if no one knows it.")
-        self.save_settings()
-=======
         dataIO.save_json(self.file_path, self.settings)
     
     @triviaset.command()
@@ -115,154 +83,93 @@
     @commands.command(pass_context=True)
     async def trivia(self, ctx, list_name : str=None):
         """Start a trivia session with the specified list
->>>>>>> d0cf56e9
-
-    @commands.group(pass_context=True, invoke_without_command=True, no_pm=True)
-    async def trivia(self, ctx, list_name: str):
-        """Start a trivia session with the specified list"""
+
+        trivia stop - Ends the current session
+        trivia - Shows trivia lists
+        """
         message = ctx.message
-        server = message.server
-        session = self.get_trivia_by_channel(message.channel)
-        if not session:
-            try:
-                trivia_list = self.parse_trivia_list(list_name)
-            except FileNotFoundError:
-                await self.bot.say("That trivia list doesn't exist.")
-            except Exception as e:
-                print(e)
-                await self.bot.say("Error loading the trivia list.")
-            else:
-                settings = self.settings[server.id]
-                t = TriviaSession(self.bot, trivia_list, message, settings)
-                self.trivia_sessions.append(t)
-                await t.new_question()
-        else:
-            await self.bot.say("A trivia session is already ongoing in this channel.")
-
-    @trivia.group(name="stop", pass_context=True, no_pm=True)
-    async def trivia_stop(self, ctx):
-        """Stops an ongoing trivia session"""
-        author = ctx.message.author
-        server = author.server
-        admin_role = self.bot.settings.get_server_admin(server)
-        mod_role = self.bot.settings.get_server_mod(server)
-        is_admin = discord.utils.get(author.roles, name=admin_role)
-        is_mod = discord.utils.get(author.roles, name=mod_role)
-        is_owner = author.id == self.bot.settings.owner
-        is_server_owner = author == server.owner
-        is_authorized = is_admin or is_mod or is_owner or is_server_owner
-
-        session = self.get_trivia_by_channel(ctx.message.channel)
-        if session:
-            if author == session.starter or is_authorized:
-                await session.end_game()
+        if list_name == None:
+            await self.trivia_list(ctx.message.author)
+        elif list_name.lower() == "stop":
+            if await get_trivia_by_channel(message.channel):
+                s = await get_trivia_by_channel(message.channel)
+                await s.end_game()
                 await self.bot.say("Trivia stopped.")
             else:
-                await self.bot.say("You are not allowed to do that.")
-        else:
-            await self.bot.say("There's no trivia session ongoing in this channel.")
-
-    @trivia.group(name="list")
-    async def trivia_list(self):
-        """Shows available trivia lists"""
+                await self.bot.say("There's no trivia session ongoing in this channel.")
+        elif not await get_trivia_by_channel(message.channel):
+            t = TriviaSession(message, self.settings)
+            self.trivia_sessions.append(t)
+            await t.load_questions(message.content)
+        else:
+            await self.bot.say("A trivia session is already ongoing in this channel.")
+
+    async def trivia_list(self, author):
+        msg = "**Available trivia lists:** \n\n```"
         lists = os.listdir("data/trivia/")
-        lists = [l for l in lists if l.endswith(".txt") and " " not in l]
-        lists = [l.replace(".txt", "") for l in lists]
-
         if lists:
-            msg = "+ Available trivia lists\n\n" + ", ".join(sorted(lists))
-            msg = box(msg, lang="diff")
-            if len(lists) < 100:
-                await self.bot.say(msg)
+            clean_list = []
+            for txt in lists:
+                if txt.endswith(".txt") and " " not in txt:
+                    txt = txt.replace(".txt", "")
+                    clean_list.append(txt)
+            if clean_list:
+                for i, d in enumerate(clean_list):
+                    if i % 4 == 0 and i != 0:
+                        msg = msg + d + "\n"
+                    else:
+                        msg = msg + d + "\t"
+                msg += "```"
+                if len(clean_list) > 100:
+                    await self.bot.send_message(author, msg)
+                else:
+                    await self.bot.say(msg)
             else:
-                await self.bot.whisper(msg)
+                await self.bot.say("There are no trivia lists available.")
         else:
             await self.bot.say("There are no trivia lists available.")
 
-    def parse_trivia_list(self, filename):
-        path = "data/trivia/{}.txt".format(filename)
-        parsed_list = []
-
-        with open(path, "rb") as f:
-            try:
-                encoding = chardet.detect(f.read())["encoding"]
-            except:
-                encoding = "ISO-8859-1"
-
-        with open(path, "r", encoding=encoding) as f:
-            trivia_list = f.readlines()
-
-        for line in trivia_list:
-            if "`" not in line:
-                continue
-            line = line.replace("\n", "")
-            line = line.split("`")
-            question = line[0]
-            answers = []
-            for l in line[1:]:
-                answers.append(l.strip())
-            if len(line) >= 2 and question and answers:
-                line = TriviaLine(question=question, answers=answers)
-                parsed_list.append(line)
-
-        if not parsed_list:
-            raise ValueError("Empty trivia list")
-
-        return parsed_list
-
-    def get_trivia_by_channel(self, channel):
-        for t in self.trivia_sessions:
-            if t.channel == channel:
-                return t
-        return None
-
-    async def on_message(self, message):
-        if message.author != self.bot.user:
-            session = self.get_trivia_by_channel(message.channel)
-            if session:
-                await session.check_answer(message)
-
-    async def on_trivia_end(self, instance):
-        if instance in self.trivia_sessions:
-            self.trivia_sessions.remove(instance)
-
-    def save_settings(self):
-        dataIO.save_json(self.file_path, self.settings)
-
-
 class TriviaSession():
-    def __init__(self, bot, trivia_list, message, settings):
-        self.bot = bot
-        self.reveal_messages = ("I know this one! {}!",
-                                "Easy: {}.",
-                                "Oh really? It's {} of course.")
-        self.fail_messages = ("To the next one I guess...",
-                              "Moving on...",
-                              "I'm sure you'll know the answer of the next one.",
-                              "\N{PENSIVE FACE} Next one.")
-        self.current_line = None # {"QUESTION" : "String", "ANSWERS" : []}
-        self.question_list = trivia_list
+    def __init__(self, message, settings):
+        self.gave_answer = ["I know this one! {}!", "Easy: {}.", "Oh really? It's {} of course."]
+        self.current_q = None # {"QUESTION" : "String", "ANSWERS" : []}
+        self.question_list = ""
         self.channel = message.channel
-        self.starter = message.author
-        self.scores = Counter()
-        self.status = "new question"
+        self.score_list = {}
+        self.status = None
         self.timer = None
-        self.timeout = time.perf_counter()
         self.count = 0
         self.players = 0
         self.settings = settings
 
+    async def load_questions(self, msg):
+        msg = msg.split(" ")
+        if len(msg) == 2:
+            _, qlist = msg
+            if qlist == "random":
+                chosen_list = randchoice(glob.glob("data/trivia/*.txt"))
+                self.question_list = self.load_list(chosen_list)
+                self.status = "new question"
+                self.timeout = time.perf_counter()
+                if self.question_list: await self.new_question()
+            else:
+                if os.path.isfile("data/trivia/" + qlist + ".txt"):
+                    self.question_list = await self.load_list("data/trivia/" + qlist + ".txt")
+                    self.status = "new question"
+                    self.timeout = time.perf_counter()
+                    if self.question_list: await self.new_question()
+                else:
+                    await trivia_manager.bot.say("There is no list with that name.")
+                    await self.stop_trivia()
+        else:
+            await trivia_manager.bot.say("trivia [list name]")
+
     async def stop_trivia(self):
         self.status = "stop"
-        self.bot.dispatch("trivia_end", self)
+        trivia_manager.trivia_sessions.remove(self)
 
     async def end_game(self):
         self.status = "stop"
-<<<<<<< HEAD
-        if self.scores:
-            await self.send_table()
-        self.bot.dispatch("trivia_end", self)
-=======
         bank = trivia_manager.bot.get_cog('Economy').bank
         playerCheck = await self.PlayerCheck()
         if self.score_list:
@@ -322,27 +229,30 @@
         else:
             await self.stop_trivia()
             return None
->>>>>>> d0cf56e9
 
     async def new_question(self):
-        for score in self.scores.values():
-            if score == self.settings["MAX_SCORE"]:
+        for score in self.score_list.values():
+            if score == self.settings["TRIVIA_MAX_SCORE"]:
                 await self.end_game()
                 return True
         if self.question_list == []:
             await self.end_game()
             return True
-        self.current_line = choice(self.question_list)
-        self.question_list.remove(self.current_line)
+        self.current_q = randchoice(self.question_list)
+        self.question_list.remove(self.current_q)
         self.status = "waiting for answer"
         self.count += 1
         self.timer = int(time.perf_counter())
-        msg = "**Question number {}!**\n\n{}".format(self.count, self.current_line.question)
-        await self.bot.say(msg)
-
-        while self.status != "correct answer" and abs(self.timer - int(time.perf_counter())) <= self.settings["DELAY"]:
-            if abs(self.timeout - int(time.perf_counter())) >= self.settings["TIMEOUT"]:
-                await self.bot.say("Guys...? Well, I guess I'll stop then.")
+        msg = "**Question number {}!**\n\n{}".format(str(self.count), self.current_q["QUESTION"])
+        try:
+            await trivia_manager.bot.say(msg)
+        except:
+            await asyncio.sleep(0.5)
+            await trivia_manager.bot.say(msg)
+
+        while self.status != "correct answer" and abs(self.timer - int(time.perf_counter())) <= self.settings["TRIVIA_DELAY"]:
+            if abs(self.timeout - int(time.perf_counter())) >= self.settings["TRIVIA_TIMEOUT"]:
+                await trivia_manager.bot.say("Guys...? Well, I guess I'll stop then.")
                 await self.stop_trivia()
                 return True
             await asyncio.sleep(1) #Waiting for an answer or for the time limit
@@ -354,18 +264,9 @@
         elif self.status == "stop":
             return True
         else:
-            if self.settings["REVEAL_ANSWER"]:
-                msg = choice(self.reveal_messages).format(self.current_line.answers[0])
-            else:
-                msg = choice(self.fail_messages)
-            if self.settings["BOT_PLAYS"]:
+            msg = randchoice(self.gave_answer).format(self.current_q["ANSWERS"][0])
+            if self.settings["TRIVIA_BOT_PLAYS"]:
                 msg += " **+1** for me!"
-<<<<<<< HEAD
-                self.scores[self.bot.user] += 1
-            self.current_line = None
-            await self.bot.say(msg)
-            await self.bot.type()
-=======
                 self.add_point(trivia_manager.bot.user)
             self.current_q["ANSWERS"] = []
             try:
@@ -374,24 +275,22 @@
             except:
                 await asyncio.sleep(0.5)
                 await trivia_manager.bot.say(msg)
->>>>>>> d0cf56e9
             await asyncio.sleep(3)
             if not self.status == "stop":
                 await self.new_question()
 
     async def send_table(self):
-        t = "+ Results: \n\n"
-        for user, score in self.scores.most_common():
-            t += "+ {}\t{}\n".format(user, score)
-        await self.bot.say(box(t, lang="diff"))
+        self.score_list = sorted(self.score_list.items(), reverse=True, key=lambda x: x[1]) # orders score from lower to higher
+        t = "```Scores: \n\n"
+        for score in self.score_list:
+            t += score[0] # name
+            t += "\t"
+            t += str(score[1]) # score
+            t += "\n"
+        t += "```"
+        await trivia_manager.bot.say(t)
 
     async def check_answer(self, message):
-<<<<<<< HEAD
-        if message.author == self.bot.user:
-            return
-        elif self.current_line is None:
-            return
-=======
         if message.author.id != trivia_manager.bot.user.id:
             self.timeout = time.perf_counter()
             if self.current_q is not None:
@@ -415,29 +314,22 @@
             self.score_list[userName] += 1
         else:
             self.score_list[userName] = 1
->>>>>>> d0cf56e9
-
-        self.timeout = time.perf_counter()
-        has_guessed = False
-
-        for answer in self.current_line.answers:
-            answer = answer.lower()
-            guess = message.content.lower()
-            if " " not in answer:  # Exact matching, issue #331
-                guess = guess.split(" ")
-                for word in guess:
-                    if word == answer:
-                        has_guessed = True
-            else:  # The answer has spaces, we can't be as strict
-                if answer in guess:
-                    has_guessed = True
-
-        if has_guessed:
-            self.current_line = None
-            self.status = "correct answer"
-            self.scores[message.author] += 1
-            msg = "You got it {}! **+1** to you!".format(message.author.name)
-            await self.bot.send_message(message.channel, msg)
+
+    def get_trivia_question(self):
+        q = randchoice(list(trivia_questions.keys()))
+        return q, trivia_questions[q] # question, answer
+
+async def get_trivia_by_channel(channel):
+        for t in trivia_manager.trivia_sessions:
+            if t.channel == channel:
+                return t
+        return False
+
+async def check_messages(message):
+    if message.author.id != trivia_manager.bot.user.id:
+        if await get_trivia_by_channel(message.channel):
+            trvsession = await get_trivia_by_channel(message.channel)
+            await trvsession.check_answer(message)
 
 
 def check_folders():
@@ -449,17 +341,17 @@
 
 
 def check_files():
-<<<<<<< HEAD
-=======
     settings = {"TRIVIA_MAX_SCORE" : 10, "TRIVIA_TIMEOUT" : 120,  "TRIVIA_DELAY" : 15, "TRIVIA_BOT_PLAYS" : False, "TRIVIA_PAYOUT" : 250, "MIN_PLAYERS" : 2}
 
->>>>>>> d0cf56e9
     if not os.path.isfile("data/trivia/settings.json"):
         print("Creating empty settings.json...")
-        dataIO.save_json("data/trivia/settings.json", {})
+        dataIO.save_json("data/trivia/settings.json", settings)
 
 
 def setup(bot):
+    global trivia_manager
     check_folders()
     check_files()
-    bot.add_cog(Trivia(bot))+    bot.add_listener(check_messages, "on_message")
+    trivia_manager = Trivia(bot)
+    bot.add_cog(trivia_manager)